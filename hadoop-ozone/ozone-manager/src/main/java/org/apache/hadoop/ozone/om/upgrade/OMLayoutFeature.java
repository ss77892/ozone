/**
 * Licensed to the Apache Software Foundation (ASF) under one
 * or more contributor license agreements.  See the NOTICE file
 * distributed with this work for additional information
 * regarding copyright ownership.  The ASF licenses this file
 * to you under the Apache License, Version 2.0 (the
 * "License"); you may not use this file except in compliance
 * with the License.  You may obtain a copy of the License at
 *
 *     http://www.apache.org/licenses/LICENSE-2.0
 *
 * Unless required by applicable law or agreed to in writing, software
 * distributed under the License is distributed on an "AS IS" BASIS,
 * WITHOUT WARRANTIES OR CONDITIONS OF ANY KIND, either express or implied.
 * See the License for the specific language governing permissions and
 * limitations under the License.
 */

package org.apache.hadoop.ozone.om.upgrade;

import java.util.EnumMap;
import java.util.Optional;

import org.apache.commons.lang3.tuple.Pair;
import org.apache.hadoop.ozone.upgrade.LayoutFeature;

/**
 * List of OM Layout features / versions.
 */
public enum OMLayoutFeature implements LayoutFeature {
  //////////////////////////////  //////////////////////////////
  INITIAL_VERSION(0, "Initial Layout Version"),
<<<<<<< HEAD
=======

  ERASURE_CODED_STORAGE_SUPPORT(1, "Ozone version with built in support for"
      + " Erasure Coded block data storage."),

  BUCKET_LAYOUT_SUPPORT(2, "Ozone version supporting bucket " +
      "layouts and introducing the FILE_SYSTEM_OPTIMIZED and OBJECT_STORE " +
      "bucket layout types.");
>>>>>>> c01fc790

  // TODO: Make this 2 after bringing in EC
  MULTITENANCY_SCHEMA(1, "Multi-Tenancy Schema");

  ///////////////////////////////  /////////////////////////////
  //    Example OM Layout Feature with Actions
  //      CREATE_EC(1, "",
  //          new ImmutablePair<>(ON_FINALIZE, new OnFinalizeECAction()),
  //          new ImmutablePair<>(FIRST_RUN_ON_UPGRADE,
  //          new OnFirstUpgradeStartECAction());
  //
  //////////////////////////////  //////////////////////////////

  private int layoutVersion;
  private String description;
  private EnumMap<UpgradeActionType, OmUpgradeAction> actions =
      new EnumMap<>(UpgradeActionType.class);

  OMLayoutFeature(final int layoutVersion, String description) {
    this.layoutVersion = layoutVersion;
    this.description = description;
  }

  OMLayoutFeature(final int layoutVersion, String description,
                  Pair<UpgradeActionType, OmUpgradeAction>... actions) {
    this.layoutVersion = layoutVersion;
    this.description = description;
    for (Pair<UpgradeActionType, OmUpgradeAction> action : actions) {
      this.actions.put(action.getKey(), action.getValue());
    }
  }

  @Override
  public int layoutVersion() {
    return layoutVersion;
  }

  @Override
  public String description() {
    return description;
  }

  public void addAction(UpgradeActionType type, OmUpgradeAction action) {
    this.actions.put(type, action);
  }

  public Optional<OmUpgradeAction> action(UpgradeActionType phase) {
    return Optional.ofNullable(actions.get(phase));
  }
}<|MERGE_RESOLUTION|>--- conflicted
+++ resolved
@@ -30,19 +30,15 @@
 public enum OMLayoutFeature implements LayoutFeature {
   //////////////////////////////  //////////////////////////////
   INITIAL_VERSION(0, "Initial Layout Version"),
-<<<<<<< HEAD
-=======
 
   ERASURE_CODED_STORAGE_SUPPORT(1, "Ozone version with built in support for"
       + " Erasure Coded block data storage."),
 
   BUCKET_LAYOUT_SUPPORT(2, "Ozone version supporting bucket " +
       "layouts and introducing the FILE_SYSTEM_OPTIMIZED and OBJECT_STORE " +
-      "bucket layout types.");
->>>>>>> c01fc790
+      "bucket layout types."),
 
-  // TODO: Make this 2 after bringing in EC
-  MULTITENANCY_SCHEMA(1, "Multi-Tenancy Schema");
+  MULTITENANCY_SCHEMA(3, "Multi-Tenancy Schema");
 
   ///////////////////////////////  /////////////////////////////
   //    Example OM Layout Feature with Actions

/**
 * Licensed to the Apache Software Foundation (ASF) under one
 * or more contributor license agreements.  See the NOTICE file
 * distributed with this work for additional information
 * regarding copyright ownership.  The ASF licenses this file
 * to you under the Apache License, Version 2.0 (the
 * "License"); you may not use this file except in compliance
 * with the License.  You may obtain a copy of the License at
 *
 *     http://www.apache.org/licenses/LICENSE-2.0
 *
 * Unless required by applicable law or agreed to in writing, software
 * distributed under the License is distributed on an "AS IS" BASIS,
 * WITHOUT WARRANTIES OR CONDITIONS OF ANY KIND, either express or implied.
 * See the License for the specific language governing permissions and
 * limitations under the License.
 */

/**
 * These .proto interfaces are private and unstable.
 * Please see http://wiki.apache.org/hadoop/Compatibility
 * for what changes are allowed for a *unstable* .proto interface.
 */

syntax = "proto2";
option java_package = "org.apache.hadoop.ozone.protocol.proto";
option java_outer_classname = "OzoneManagerProtocolProtos";
option java_generic_services = true;
option java_generate_equals_and_hash = true;
package hadoop.ozone;

/**
This file contains the protocol to communicate with
Ozone Manager. Ozone Manager manages the namespace for ozone.
This is similar to Namenode for Ozone.
*/

import "hdds.proto";
import "Security.proto";

enum Type {
  CreateVolume = 11;
  SetVolumeProperty = 12;
  CheckVolumeAccess = 13;
  InfoVolume = 14;
  DeleteVolume = 15;
  ListVolume = 16;

  CreateBucket = 21;
  InfoBucket = 22;
  SetBucketProperty = 23;
  DeleteBucket = 24;
  ListBuckets = 25;

  CreateKey = 31;
  LookupKey = 32;
  RenameKey = 33;
  DeleteKey = 34;
  ListKeys = 35;
  CommitKey = 36;
  AllocateBlock = 37;
  DeleteKeys = 38;
  RenameKeys = 39;
  DeleteOpenKeys = 40;

  InitiateMultiPartUpload = 45;
  CommitMultiPartUpload = 46;
  CompleteMultiPartUpload = 47;
  AbortMultiPartUpload = 48;
  GetS3Secret = 49;
  ListMultiPartUploadParts = 50;

  ServiceList = 51;
  DBUpdates = 53;
  FinalizeUpgrade = 54;
  FinalizeUpgradeProgress = 55;
  Prepare = 56;
  PrepareStatus = 57;
  CancelPrepare = 58;

  GetDelegationToken = 61;
  RenewDelegationToken = 62;
  CancelDelegationToken = 63;

  GetFileStatus = 70;
  CreateDirectory = 71;
  CreateFile = 72;
  LookupFile = 73;
  ListStatus = 74;
  AddAcl = 75;
  RemoveAcl = 76;
  SetAcl = 77;
  GetAcl = 78;

  PurgeKeys = 81;

  ListMultipartUploads = 82;

  ListTrash = 91;
  RecoverTrash = 92;

  RevokeS3Secret = 93;

  PurgePaths = 94;
}

message OMRequest {
  required Type cmdType = 1; // Type of the command

  // A string that identifies this command, we generate  Trace ID in Ozone
  // frontend and this allows us to trace that command all over ozone.
  optional string traceID = 2;

  required string clientId = 3;

  optional UserInfo userInfo = 4;
  optional uint32 version = 5;

  optional LayoutVersion layoutVersion = 6;

  optional CreateVolumeRequest              createVolumeRequest            = 11;
  optional SetVolumePropertyRequest         setVolumePropertyRequest       = 12;
  optional CheckVolumeAccessRequest         checkVolumeAccessRequest       = 13;
  optional InfoVolumeRequest                infoVolumeRequest              = 14;
  optional DeleteVolumeRequest              deleteVolumeRequest            = 15;
  optional ListVolumeRequest                listVolumeRequest              = 16;

  optional CreateBucketRequest              createBucketRequest            = 21;
  optional InfoBucketRequest                infoBucketRequest              = 22;
  optional SetBucketPropertyRequest         setBucketPropertyRequest       = 23;
  optional DeleteBucketRequest              deleteBucketRequest            = 24;
  optional ListBucketsRequest               listBucketsRequest             = 25;

  optional CreateKeyRequest                 createKeyRequest               = 31;
  optional LookupKeyRequest                 lookupKeyRequest               = 32;
  optional RenameKeyRequest                 renameKeyRequest               = 33;
  optional DeleteKeyRequest                 deleteKeyRequest               = 34;
  optional ListKeysRequest                  listKeysRequest                = 35;
  optional CommitKeyRequest                 commitKeyRequest               = 36;
  optional AllocateBlockRequest             allocateBlockRequest           = 37;
  optional DeleteKeysRequest                deleteKeysRequest              = 38;
  optional RenameKeysRequest                renameKeysRequest              = 39;
  optional DeleteOpenKeysRequest            deleteOpenKeysRequest          = 40;

  optional MultipartInfoInitiateRequest     initiateMultiPartUploadRequest = 45;
  optional MultipartCommitUploadPartRequest commitMultiPartUploadRequest   = 46;
  optional MultipartUploadCompleteRequest   completeMultiPartUploadRequest = 47;
  optional MultipartUploadAbortRequest      abortMultiPartUploadRequest    = 48;
  optional GetS3SecretRequest               getS3SecretRequest             = 49;
  optional MultipartUploadListPartsRequest  listMultipartUploadPartsRequest = 50;

  optional ServiceListRequest               serviceListRequest             = 51;
  optional DBUpdatesRequest                  dbUpdatesRequest              = 53;
  optional FinalizeUpgradeRequest           finalizeUpgradeRequest         = 54;
  optional FinalizeUpgradeProgressRequest   finalizeUpgradeProgressRequest = 55;
  optional PrepareRequest                   prepareRequest                 = 56;
  optional PrepareStatusRequest             prepareStatusRequest           = 57;
  optional CancelPrepareRequest             cancelPrepareRequest           = 58;

  optional hadoop.common.GetDelegationTokenRequestProto getDelegationTokenRequest = 61;
  optional hadoop.common.RenewDelegationTokenRequestProto renewDelegationTokenRequest= 62;
  optional hadoop.common.CancelDelegationTokenRequestProto cancelDelegationTokenRequest = 63;
  optional UpdateGetDelegationTokenRequest updateGetDelegationTokenRequest = 64;
  optional UpdateRenewDelegationTokenRequest updatedRenewDelegationTokenRequest = 65;

  optional GetFileStatusRequest             getFileStatusRequest           = 70;
  optional CreateDirectoryRequest           createDirectoryRequest         = 71;
  optional CreateFileRequest                createFileRequest              = 72;
  optional LookupFileRequest                lookupFileRequest              = 73;
  optional ListStatusRequest                listStatusRequest              = 74;
  optional AddAclRequest                    addAclRequest                  = 75;
  optional RemoveAclRequest                 removeAclRequest               = 76;
  optional SetAclRequest                    setAclRequest                  = 77;
  optional GetAclRequest                    getAclRequest                  = 78;

  optional PurgeKeysRequest                 purgeKeysRequest               = 81;

  optional UpdateGetS3SecretRequest         updateGetS3SecretRequest       = 82;
  optional ListMultipartUploadsRequest      listMultipartUploadsRequest    = 83;

  optional ListTrashRequest                 listTrashRequest               = 91;
  optional RecoverTrashRequest              RecoverTrashRequest            = 92;

  optional RevokeS3SecretRequest            RevokeS3SecretRequest          = 93;

  optional PurgePathsRequest                purgePathsRequest              = 94;
}

message OMResponse {
  required Type cmdType = 1; // Type of the command

  // A string that identifies this command, we generate  Trace ID in Ozone
  // frontend and this allows us to trace that command all over ozone.
  optional string traceID = 2;

  optional bool success = 3 [default=true];

  optional string message = 4;

  required Status status = 5;

  optional string leaderOMNodeId = 6;

  optional CreateVolumeResponse              createVolumeResponse          = 11;
  optional SetVolumePropertyResponse         setVolumePropertyResponse     = 12;
  optional CheckVolumeAccessResponse         checkVolumeAccessResponse     = 13;
  optional InfoVolumeResponse                infoVolumeResponse            = 14;
  optional DeleteVolumeResponse              deleteVolumeResponse          = 15;
  optional ListVolumeResponse                listVolumeResponse            = 16;

  optional CreateBucketResponse              createBucketResponse          = 21;
  optional InfoBucketResponse                infoBucketResponse            = 22;
  optional SetBucketPropertyResponse         setBucketPropertyResponse     = 23;
  optional DeleteBucketResponse              deleteBucketResponse          = 24;
  optional ListBucketsResponse               listBucketsResponse           = 25;

  optional CreateKeyResponse                 createKeyResponse             = 31;
  optional LookupKeyResponse                 lookupKeyResponse             = 32;
  optional RenameKeyResponse                 renameKeyResponse             = 33;
  optional DeleteKeyResponse                 deleteKeyResponse             = 34;
  optional ListKeysResponse                  listKeysResponse              = 35;
  optional CommitKeyResponse                 commitKeyResponse             = 36;
  optional AllocateBlockResponse             allocateBlockResponse         = 37;
  optional DeleteKeysResponse                deleteKeysResponse            = 38;
  optional RenameKeysResponse                renameKeysResponse            = 39;

  optional MultipartInfoInitiateResponse   initiateMultiPartUploadResponse = 45;
  optional MultipartCommitUploadPartResponse commitMultiPartUploadResponse = 46;
  optional MultipartUploadCompleteResponse completeMultiPartUploadResponse = 47;
  optional MultipartUploadAbortResponse    abortMultiPartUploadResponse    = 48;
  optional GetS3SecretResponse               getS3SecretResponse           = 49;
  optional MultipartUploadListPartsResponse listMultipartUploadPartsResponse = 50;

  optional ServiceListResponse               ServiceListResponse           = 51;
  optional DBUpdatesResponse                 dbUpdatesResponse             = 52;
  optional FinalizeUpgradeResponse           finalizeUpgradeResponse       = 54;
  optional FinalizeUpgradeProgressResponse finalizeUpgradeProgressResponse = 55;
  optional PrepareResponse                 prepareResponse                 = 56;
  optional PrepareStatusResponse           prepareStatusResponse           = 57;
  optional CancelPrepareResponse           cancelPrepareResponse           = 58;

  optional GetDelegationTokenResponseProto getDelegationTokenResponse = 61;
  optional RenewDelegationTokenResponseProto renewDelegationTokenResponse = 62;
  optional CancelDelegationTokenResponseProto cancelDelegationTokenResponse = 63;

  optional GetFileStatusResponse              getFileStatusResponse        = 70;
  optional CreateDirectoryResponse            createDirectoryResponse      = 71;
  optional CreateFileResponse                 createFileResponse           = 72;
  optional LookupFileResponse                 lookupFileResponse           = 73;
  optional ListStatusResponse                 listStatusResponse           = 74;
  optional AddAclResponse                    addAclResponse                = 75;
  optional RemoveAclResponse                 removeAclResponse             = 76;
  optional SetAclResponse                   setAclResponse                 = 77;
  optional GetAclResponse                    getAclResponse                = 78;

  optional PurgeKeysResponse                  purgeKeysResponse            = 81;

  optional ListMultipartUploadsResponse listMultipartUploadsResponse = 82;

  optional ListTrashResponse                  listTrashResponse            = 91;
  optional RecoverTrashResponse               RecoverTrashResponse         = 92;
  optional PurgePathsResponse                 purgePathsResponse           = 93;
}

enum Status {
    OK = 1;
    VOLUME_NOT_UNIQUE = 2;
    VOLUME_NOT_FOUND = 3;
    VOLUME_NOT_EMPTY = 4;
    VOLUME_ALREADY_EXISTS = 5;
    USER_NOT_FOUND = 6;
    USER_TOO_MANY_VOLUMES = 7;
    BUCKET_NOT_FOUND = 8;
    BUCKET_NOT_EMPTY = 9;
    BUCKET_ALREADY_EXISTS = 10;
    KEY_ALREADY_EXISTS = 11;
    KEY_NOT_FOUND = 12;
    INVALID_KEY_NAME = 13;
    ACCESS_DENIED = 14;
    INTERNAL_ERROR = 15;
    KEY_ALLOCATION_ERROR = 16;
    KEY_DELETION_ERROR = 17;
    KEY_RENAME_ERROR = 18;
    METADATA_ERROR = 19;
    OM_NOT_INITIALIZED = 20;
    SCM_VERSION_MISMATCH_ERROR = 21;

    INITIATE_MULTIPART_UPLOAD_ERROR = 24;
    MULTIPART_UPLOAD_PARTFILE_ERROR = 25;
    NO_SUCH_MULTIPART_UPLOAD_ERROR = 26;
    MISMATCH_MULTIPART_LIST = 27;
    MISSING_UPLOAD_PARTS = 28;
    COMPLETE_MULTIPART_UPLOAD_ERROR = 29;
    ENTITY_TOO_SMALL = 30;
    ABORT_MULTIPART_UPLOAD_FAILED = 31;

    S3_SECRET_NOT_FOUND = 32;

    INVALID_AUTH_METHOD = 33;
    INVALID_TOKEN = 34;
    TOKEN_EXPIRED = 35;
    TOKEN_ERROR_OTHER = 36;
    LIST_MULTIPART_UPLOAD_PARTS_FAILED = 37;
    SCM_IN_SAFE_MODE = 38;
    INVALID_REQUEST = 39;

    BUCKET_ENCRYPTION_KEY_NOT_FOUND = 40;
    UNKNOWN_CIPHER_SUITE = 41;
    INVALID_KMS_PROVIDER = 42;
    TOKEN_CREATION_ERROR = 43;

    FILE_NOT_FOUND = 44;
    DIRECTORY_NOT_FOUND = 45;
    FILE_ALREADY_EXISTS = 46;
    NOT_A_FILE = 47;
    PERMISSION_DENIED = 48;
    TIMEOUT = 49;
    PREFIX_NOT_FOUND=50;

    RATIS_ERROR = 52;

    INVALID_PATH_IN_ACL_REQUEST = 53; // Invalid path name in acl request.

    USER_MISMATCH = 54; // Error code when requested user name passed is
    // different from remote user.

    INVALID_PART = 55;
    INVALID_PART_ORDER = 56;
    SCM_GET_PIPELINE_EXCEPTION = 57;
    INVALID_BUCKET_NAME = 58;

    CANNOT_CREATE_DIRECTORY_AT_ROOT = 59;
    DIRECTORY_ALREADY_EXISTS = 60;

    INVALID_VOLUME_NAME = 61;

    PARTIAL_DELETE = 62;

    DETECTED_LOOP_IN_BUCKET_LINKS = 63;

    NOT_SUPPORTED_OPERATION = 64;

    PARTIAL_RENAME = 65;

    QUOTA_EXCEEDED = 66;

    QUOTA_ERROR = 67;

<<<<<<< HEAD
    PERSIST_UPGRADE_TO_LAYOUT_VERSION_FAILED = 68;
    REMOVE_UPGRADE_TO_LAYOUT_VERSION_FAILED = 69;
    UPDATE_LAYOUT_VERSION_FAILED = 70;
    LAYOUT_FEATURE_FINALIZATION_FAILED = 71;
    PREPARE_FAILED = 72;
    NOT_SUPPORTED_OPERATION_WHEN_PREPARED = 73;
=======
    DIRECTORY_NOT_EMPTY = 68;
>>>>>>> 159fb248
}

/**
    This command acts as a list command for deleted keys that are still present
    in the deleted table on Ozone Manager.
*/
message ListTrashRequest {
  required string volumeName = 1;
  required string bucketName = 2;
  optional string startKeyName = 3;
  optional string keyPrefix = 4;
  optional int32 maxKeys = 5;
}

message ListTrashResponse {
  repeated RepeatedKeyInfo deletedKeys = 1;
}

/**
    This command acts as a recover command for deleted keys that are still
    in deleted table on Ozone Manager.
*/

message RecoverTrashRequest {
    required string volumeName = 1;
    required string bucketName = 2;
    required string keyName = 3;
    required string destinationBucket = 4;
}

message RecoverTrashResponse {
    required bool response = 1;
}

message VolumeInfo {
    required string adminName = 1;
    required string ownerName = 2;
    required string volume = 3;
    optional uint64 quotaInBytes = 4;
    repeated hadoop.hdds.KeyValue metadata = 5;
    repeated OzoneAclInfo volumeAcls = 6;
    optional uint64 creationTime = 7;
    optional uint64 objectID = 8;
    optional uint64 updateID = 9;
    optional uint64 modificationTime = 10;
    optional int64 quotaInNamespace = 11 [default = -2];
    optional uint64 usedNamespace = 12;
}

/**
    User information which will be extracted during RPC context and used
    during validating Acl.
*/
message UserInfo {
    optional string userName = 1;
    optional string remoteAddress = 3;
    optional string hostName = 4;
}

/**
  This will be used during OM HA, once leader generates token sends this
  request via ratis to persist to OM DB. This request will be internally used
   by OM for replicating token across a quorum of OMs.
*/
message UpdateGetDelegationTokenRequest {
    required GetDelegationTokenResponseProto getDelegationTokenResponse = 1;
    optional uint64 tokenRenewInterval = 2;
}

/**
  This will be used during OM HA, once leader renews token, sends this
   request via ratis to persist to OM DB. This request will be internally used
   by OM for replicating renewed token information across a quorum of OMs.
*/
message UpdateRenewDelegationTokenRequest {
    required hadoop.common.RenewDelegationTokenRequestProto
    renewDelegationTokenRequest = 1;
    required RenewDelegationTokenResponseProto renewDelegationTokenResponse = 2;
}

/**
    Creates a volume
*/
message CreateVolumeRequest {
    required VolumeInfo volumeInfo = 1;
}

message CreateVolumeResponse {

}

message UserVolumeInfo {
    repeated string volumeNames = 1;
    optional uint64 objectID = 2;
    optional uint64 updateID = 3;
}

/**
    Changes the Volume Properties -- like ownership and quota for a volume.
*/
message SetVolumePropertyRequest {
    required string volumeName = 1;
    optional string ownerName = 2;
    optional uint64 quotaInBytes = 3;
    optional uint64 modificationTime = 4;
    optional uint64 quotaInNamespace = 5;
}

message SetVolumePropertyResponse {
    optional bool response = 1;
}

/**
 * Checks if the user has specified permissions for the volume
 */
message CheckVolumeAccessRequest {
    required string volumeName = 1;
    required OzoneAclInfo userAcl = 2;
}

message CheckVolumeAccessResponse {

}


/**
    Returns information about a volume.
*/

message InfoVolumeRequest {
    required string volumeName = 1;
}

message InfoVolumeResponse {
    optional VolumeInfo volumeInfo = 2;
}

/**
    Deletes an existing volume.
*/
message DeleteVolumeRequest {
    required string volumeName = 1;
}

message DeleteVolumeResponse {

}


/**
    List Volumes -- List all volumes in the cluster or by user.
*/

message ListVolumeRequest {
    enum Scope {
        USER_VOLUMES = 1;   // User volumes -- called by user
        VOLUMES_BY_USER = 2; // User volumes - called by Admin
        VOLUMES_BY_CLUSTER = 3; // All volumes in the cluster
    }
    required Scope scope = 1;
    optional string userName = 2;
    optional string prefix = 3;
    optional string prevKey = 4;
    optional uint32 maxKeys = 5;
}

message ListVolumeResponse {
    repeated VolumeInfo volumeInfo = 2;
}

message BucketInfo {
    required string volumeName = 1;
    required string bucketName = 2;
    repeated OzoneAclInfo acls = 3;
    required bool isVersionEnabled = 4 [default = false];
    required StorageTypeProto storageType = 5 [default = DISK];
    optional uint64 creationTime = 6;
    repeated hadoop.hdds.KeyValue metadata = 7;
    optional BucketEncryptionInfoProto beinfo = 8;
    optional uint64 objectID = 9;
    optional uint64 updateID = 10;
    optional uint64 modificationTime = 11;
    optional string sourceVolume = 12;
    optional string sourceBucket = 13;
    optional uint64 usedBytes = 14;
    optional int64 quotaInBytes = 15 [default = -2];
    optional int64 quotaInNamespace = 16 [default = -2];
    optional uint64 usedNamespace = 17;
}

enum StorageTypeProto {
    DISK = 1;
    SSD = 2;
    ARCHIVE = 3;
    RAM_DISK = 4;
}

/**
 * Cipher suite.
 */
enum CipherSuiteProto {
    UNKNOWN = 1;
    AES_CTR_NOPADDING = 2;
}

/**
 * Crypto protocol version used to access encrypted files.
 */
enum CryptoProtocolVersionProto {
    UNKNOWN_PROTOCOL_VERSION = 1;
    ENCRYPTION_ZONES = 2;
}
/**
 * Encryption information for bucket (bucket key)
 */
message BucketEncryptionInfoProto {
    required string keyName = 1;
    optional CipherSuiteProto suite = 2;
    optional CryptoProtocolVersionProto cryptoProtocolVersion = 3;
}

/**
 * Encryption information for a file.
 */
message FileEncryptionInfoProto {
    required CipherSuiteProto suite = 1;
    required CryptoProtocolVersionProto cryptoProtocolVersion = 2;
    required bytes key = 3;
    required bytes iv = 4;
    required string keyName = 5;
    required string ezKeyVersionName = 6;
}

/**
 * Encryption information for an individual
 * file within an encryption zone
 */
message PerFileEncryptionInfoProto {
    required bytes key = 1;
    required bytes iv = 2;
    required string ezKeyVersionName = 3;
}

message DataEncryptionKeyProto {
    required uint32 keyId = 1;
    required bytes nonce = 3;
    required bytes encryptionKey = 4;
    required uint64 expiryDate = 5;
    optional string encryptionAlgorithm = 6;
}

message BucketArgs {
    required string volumeName = 1;
    required string bucketName = 2;
    optional bool isVersionEnabled = 5;
    optional StorageTypeProto storageType = 6;
    repeated hadoop.hdds.KeyValue metadata = 7;
    optional uint64 quotaInBytes = 8;
    optional uint64 quotaInNamespace = 9;
}

message PrefixInfo {
    required string name = 1;
    repeated OzoneAclInfo acls = 2;
    repeated hadoop.hdds.KeyValue metadata = 3;
    optional uint64 objectID = 4;
    optional uint64 updateID = 5;
}

message OzoneObj {
  enum ObjectType {
    VOLUME = 1;
    BUCKET = 2;
    KEY = 3;
    PREFIX = 4;
  }

  enum StoreType {
    OZONE = 1;
    S3 = 2;
  }
  required ObjectType resType = 1;
  required StoreType storeType = 2  [default = S3];
  required string path = 3;
}

message OzoneAclInfo {
    enum OzoneAclType {
        USER = 1;
        GROUP = 2;
        WORLD = 3;
        ANONYMOUS = 4;
        CLIENT_IP = 5;
    }

    enum OzoneAclScope {
      ACCESS = 0;
      DEFAULT = 1;
    }

    required OzoneAclType type = 1;
    required string name = 2;
    required bytes rights = 3;
    required OzoneAclScope aclScope = 4 [default = ACCESS];
}

message GetAclRequest {
  required OzoneObj obj = 1;
}

message GetAclResponse {
  repeated OzoneAclInfo acls = 1;
}

message AddAclRequest {
  required OzoneObj obj = 1;
  required OzoneAclInfo acl = 2;
  optional uint64 modificationTime = 3;
}

message AddAclResponse {
  required bool response = 1;
}

message RemoveAclRequest {
  required OzoneObj obj = 1;
  required OzoneAclInfo acl = 2;
  optional uint64 modificationTime = 3;
}

message RemoveAclResponse {
  required bool response = 1;
}

message SetAclRequest {
  required OzoneObj obj = 1;
  repeated OzoneAclInfo acl = 2;
  optional uint64 modificationTime = 3;
}

message SetAclResponse {
  required bool response = 1;
}

message CreateBucketRequest {
    required BucketInfo bucketInfo = 1;
}

message CreateBucketResponse {
}

message InfoBucketRequest {
    required string volumeName = 1;
    required string bucketName = 2;
}

message InfoBucketResponse {
    optional BucketInfo bucketInfo = 2;
}

message SetBucketPropertyRequest {
    optional BucketArgs bucketArgs = 1;
}

message SetBucketPropertyResponse {

}

message DeleteBucketRequest {
    required string volumeName = 1;
    required string bucketName = 2;
}

message DeleteBucketResponse {

}

message ListBucketsRequest {
    required string volumeName = 1;
    optional string startKey = 2;
    optional string prefix = 3;
    optional int32 count = 4;
}

message ListBucketsResponse {

    repeated BucketInfo bucketInfo = 2;
}

message KeyArgs {
    required string volumeName = 1;
    required string bucketName = 2;
    required string keyName = 3;
    optional uint64 dataSize = 4;
    optional hadoop.hdds.ReplicationType type = 5;
    optional hadoop.hdds.ReplicationFactor factor = 6;
    repeated KeyLocation keyLocations = 7;
    optional bool isMultipartKey = 8;
    optional string multipartUploadID = 9;
    optional uint32 multipartNumber = 10;
    repeated hadoop.hdds.KeyValue metadata = 11;
    repeated OzoneAclInfo acls = 12;
    // This will be set when the request is received in pre-Execute. This
    // value is used in setting creation/modification time depending on the
    // request type.
    optional uint64 modificationTime = 13;
    optional bool sortDatanodes = 14;

    // This will be set by leader OM in HA and update the original request.
    optional FileEncryptionInfoProto fileEncryptionInfo = 15;
    optional bool latestVersionLocation = 16;

    // This will be set when user performs delete directory recursively.
    optional bool recursive = 17;
}

message KeyLocation {
    required hadoop.hdds.BlockID blockID = 1;
    required uint64 offset = 3;
    required uint64 length = 4;
    // indicated at which version this block gets created.
    optional uint64 createVersion = 5;
    optional hadoop.common.TokenProto token = 6;
    // Walk around to include pipeline info for client read/write
    // without talking to scm.
    // NOTE: the pipeline info may change after pipeline close.
    // So eventually, we will have to change back to call scm to
    // get the up to date pipeline information. This will need o3fs
    // provide not only a OM delegation token but also a SCM delegation token
    optional hadoop.hdds.Pipeline pipeline = 7;

    optional int32 partNumber = 9 [default = -1];
}

message KeyLocationList {
    optional uint64 version = 1;
    repeated KeyLocation keyLocations = 2;
    optional FileEncryptionInfoProto fileEncryptionInfo = 3;
    optional bool isMultipartKey = 4 [default = false];
}

message KeyInfo {
    required string volumeName = 1;
    required string bucketName = 2;
    required string keyName = 3;
    required uint64 dataSize = 4;
    required hadoop.hdds.ReplicationType type = 5;
    required hadoop.hdds.ReplicationFactor factor = 6;
    repeated KeyLocationList keyLocationList = 7;
    required uint64 creationTime = 8;
    required uint64 modificationTime = 9;
    optional uint64 latestVersion = 10;
    repeated hadoop.hdds.KeyValue metadata = 11;
    optional FileEncryptionInfoProto fileEncryptionInfo = 12;
    repeated OzoneAclInfo acls = 13;
    optional uint64 objectID = 14;
    optional uint64 updateID = 15;
    optional uint64 parentID = 16;
}

message DirectoryInfo {
    required string name = 1;
    required uint64 creationTime = 2;
    required uint64 modificationTime = 3;
    repeated hadoop.hdds.KeyValue metadata = 4;
    repeated OzoneAclInfo acls = 5;
    required uint64 objectID = 6;
    required uint64 updateID = 7;
    required uint64 parentID = 8;
}

message RepeatedKeyInfo {
    repeated KeyInfo keyInfo = 1;
}

message OzoneFileStatusProto {
    optional KeyInfo keyInfo = 2;
    optional uint64 blockSize = 3;
    optional bool isDirectory = 4;

}

message GetFileStatusRequest {
    required KeyArgs keyArgs = 1;
}

message GetFileStatusResponse {
    required OzoneFileStatusProto status = 1;
}

message CreateDirectoryRequest {
    required KeyArgs keyArgs = 1;
}

message CreateDirectoryResponse {
}

message CreateFileRequest {
    required KeyArgs keyArgs = 1;
    required bool isRecursive = 2;
    required bool isOverwrite = 3;
    // Set in OM HA during preExecute step. This way all OM's use same ID in
    // OM HA.
    optional uint64 clientID = 4;
}

message CreateFileResponse {

    optional KeyInfo keyInfo = 1;
    // clients' followup request may carry this ID for stateful operations
    // (similar to a cookie).
    optional uint64 ID = 2;
    optional uint64 openVersion = 3;
}

message LookupFileRequest {
    required KeyArgs keyArgs = 1;
}

message LookupFileResponse {
    optional KeyInfo keyInfo = 1;
}

message ListStatusRequest {
    required KeyArgs keyArgs = 1;
    required bool recursive = 2;
    required string startKey = 3;
    required uint64 numEntries = 4;
}

message ListStatusResponse {
    repeated OzoneFileStatusProto statuses = 1;
}

message CreateKeyRequest {
    required KeyArgs keyArgs = 1;
    // Set in OM HA during preExecute step. This way all OM's use same ID in
    // OM HA.
    optional uint64 clientID = 2;
}

message CreateKeyResponse {
    optional KeyInfo keyInfo = 2;
    // clients' followup request may carry this ID for stateful operations
    // (similar to a cookie).
    optional uint64 ID = 3;
    optional uint64 openVersion = 4;
}

message LookupKeyRequest {
    required KeyArgs keyArgs = 1;
}

message LookupKeyResponse {
    optional KeyInfo keyInfo = 2;
    // clients' followup request may carry this ID for stateful operations (similar
    // to a cookie).
    optional uint64 ID = 3;
    // TODO : allow specifying a particular version to read.
    optional uint64 openVersion = 4;
}

message RenameKeysRequest {
    required RenameKeysArgs renameKeysArgs = 1;
}

message RenameKeysArgs {
    required string volumeName = 1;
    required string bucketName = 2;
    repeated RenameKeysMap renameKeysMap = 3;
}

message RenameKeysMap {
    required string fromKeyName = 1;
    required string toKeyName = 2;
}

message RenameKeysResponse{
    repeated RenameKeysMap unRenamedKeys = 1;
    optional bool status = 2;
}

message RenameKeyRequest{
    required KeyArgs keyArgs = 1;
    required string toKeyName = 2;
}

message RenameKeyResponse{

}

message DeleteKeyRequest {
    required KeyArgs keyArgs = 1;
}

message DeleteKeysRequest {
    optional DeleteKeyArgs deleteKeys = 1;
}

message DeleteKeyArgs {
    required string volumeName = 1;
    required string bucketName = 2;
    repeated string keys = 3;
}

message DeleteKeysResponse {
    optional DeleteKeyArgs unDeletedKeys = 1;
    optional bool status = 2;
}

message DeleteKeyResponse {

    optional KeyInfo keyInfo = 2;
    // clients' followup request may carry this ID for stateful operations
    // (similar to a cookie).
    optional uint64 ID = 3;
    optional uint64 openVersion = 4;
}

message DeletedKeys {
    required string volumeName = 1;
    required string bucketName = 2;
    repeated string keys = 3;
}



message PurgeKeysRequest {
    repeated DeletedKeys deletedKeys = 1;
}

message PurgeKeysResponse {

}

message PurgePathsRequest {
    repeated string deletedDirs = 1;
    repeated KeyInfo deletedSubFiles = 2;
    repeated KeyInfo markDeletedSubDirs = 3;
}

message PurgePathsResponse {

}

message DeleteOpenKeysRequest {
  repeated OpenKeyBucket openKeysPerBucket = 1;
}

message OpenKeyBucket {
  required string volumeName = 1;
  required string bucketName = 2;
  repeated OpenKey keys = 3;
}

message OpenKey {
  required string name = 1;
  required uint64 clientID = 2;
}

message OMTokenProto {
    enum Type {
      DELEGATION_TOKEN = 1;
      S3AUTHINFO = 2;
    };
    required Type   type           = 1;
    optional uint32 version        = 2;
    optional string owner          = 3;
    optional string renewer        = 4;
    optional string realUser       = 5;
    optional uint64 issueDate      = 6;
    optional uint64 maxDate        = 7;
    optional uint32 sequenceNumber = 8;
    optional uint32 masterKeyId    = 9;
    optional uint64 expiryDate     = 10;
    optional string omCertSerialId = 11;
    optional string accessKeyId    = 12;
    optional string signature      = 13;
    optional string strToSign      = 14;
    optional string omServiceId    = 15;
}

message SecretKeyProto {
    required uint32 keyId = 1;
    required uint64 expiryDate = 2;
    required bytes privateKeyBytes = 3;
    required bytes publicKeyBytes = 4;
}

message ListKeysRequest {
    required string volumeName = 1;
    required string bucketName = 2;
    optional string startKey = 3;
    optional string prefix = 4;
    optional int32 count = 5;
}

message ListKeysResponse {
    repeated KeyInfo keyInfo = 2;
}

message CommitKeyRequest {
    required KeyArgs keyArgs = 1;
    required uint64 clientID = 2;
}

message CommitKeyResponse {

}

message AllocateBlockRequest {
    required KeyArgs keyArgs = 1;
    required uint64 clientID = 2;
    optional hadoop.hdds.ExcludeListProto excludeList = 3;
    // During HA on one of the OM nodes, we allocate block and send the
    // AllocateBlockRequest with keyLocation set. If this is set, no need to
    // call scm again in OM Ratis applyTransaction just append it to DB.
    optional KeyLocation keyLocation = 4;
}

message AllocateBlockResponse {

    optional KeyLocation keyLocation = 2;
}

message ServiceListRequest {
}

message DBUpdatesRequest {
    required uint64 sequenceNumber = 1;
}

message ServiceListResponse {

    repeated ServiceInfo serviceInfo = 2;
    // When security is enabled, return SCM CA certificate to Ozone client
    // to set up gRPC TLS for client to authenticate server(DN).
    optional string caCertificate = 3;

    repeated string caCerts = 4;
}

message DBUpdatesResponse {
    required uint64 sequenceNumber = 1;
    repeated bytes data = 2;
}

message FinalizeUpgradeRequest {
  required string upgradeClientId = 1;
}

message FinalizeUpgradeResponse {
    required hadoop.hdds.UpgradeFinalizationStatus status = 1;
}

message FinalizeUpgradeProgressRequest {
    required string upgradeClientId = 1;
    optional bool takeover = 2;
    optional bool readonly = 3;
}

message FinalizeUpgradeProgressResponse {
    required hadoop.hdds.UpgradeFinalizationStatus status = 1;
}

message PrepareRequest {
    required PrepareRequestArgs args = 1;
}

message PrepareRequestArgs {
    optional uint64 txnApplyWaitTimeoutSeconds = 1 [default = 300];
    optional uint64 txnApplyCheckIntervalSeconds = 2 [default = 5];
}

message PrepareResponse {
    required uint64 txnID = 1;
}

message PrepareStatusRequest {
    required uint64 txnID = 1;
}

message PrepareStatusResponse {
    enum PrepareStatus {
        NOT_PREPARED = 1;
        PREPARE_GATE_ENABLED = 2;
        PREPARE_COMPLETED = 3;
    }
    required PrepareStatus status = 1;
    optional uint64 currentTxnIndex = 2;
}

message CancelPrepareRequest {

}

message CancelPrepareResponse {

}

message ServicePort {
    enum Type {
        RPC = 1;
        HTTP = 2;
        HTTPS = 3;
        RATIS = 4;
    };
    required Type type = 1;
    required uint32 value = 2;
}

message OMRoleInfo {
    required string nodeId = 1;
    required string serverRole = 2;
}

message ServiceInfo {
    required hadoop.hdds.NodeType nodeType = 1;
    required string hostname = 2;
    repeated ServicePort servicePorts = 3;
    optional OMRoleInfo omRole = 4;
}

message MultipartInfoInitiateRequest {
    required KeyArgs keyArgs = 1;

}

message MultipartInfoInitiateResponse {
    required string volumeName = 1;
    required string bucketName = 2;
    required string keyName = 3;
    required string multipartUploadID = 4;
}

message MultipartKeyInfo {
    required string uploadID = 1;
    required uint64 creationTime = 2;
    required hadoop.hdds.ReplicationType type = 3;
    required hadoop.hdds.ReplicationFactor factor = 4;
    repeated PartKeyInfo partKeyInfoList = 5;
    optional uint64 objectID = 6;
    optional uint64 updateID = 7;
    optional uint64 parentID = 8;
}

message PartKeyInfo {
    required string partName = 1;
    required uint32 partNumber = 2;
    required KeyInfo partKeyInfo = 3;
}

message MultipartCommitUploadPartRequest {
    required KeyArgs keyArgs = 1;
    required uint64 clientID = 2;
}

message MultipartCommitUploadPartResponse {
    // This one is returned as Etag for S3.
    optional string partName = 1;
}

message MultipartUploadCompleteRequest {
    required KeyArgs keyArgs = 1;
    repeated Part partsList = 2;
}

message MultipartUploadCompleteResponse {
    optional string volume = 1;
    optional string bucket = 2;
    optional string key = 3;
    optional string hash = 4; // This will be used as etag for s3
}

message Part {
    required uint32 partNumber = 1;
    required string partName = 2;
}

message MultipartUploadAbortRequest {
    required KeyArgs keyArgs = 1;
}

message MultipartUploadAbortResponse {

}
message MultipartUploadListPartsRequest {
    required string volume = 1;
    required string bucket = 2;
    required string key = 3;
    required string uploadID = 4;
    optional uint32 partNumbermarker = 5;
    optional uint32 maxParts = 6;
}

message MultipartUploadListPartsResponse {
    optional hadoop.hdds.ReplicationType type = 2;
    optional hadoop.hdds.ReplicationFactor factor = 3;
    optional uint32 nextPartNumberMarker = 4;
    optional bool isTruncated = 5;
    repeated PartInfo partsList = 6;

}

message ListMultipartUploadsRequest {
    required string volume = 1;
    required string bucket = 2;
    required string prefix = 3;
}

message ListMultipartUploadsResponse {
    optional bool isTruncated = 1;
    repeated MultipartUploadInfo uploadsList = 2;
}

message MultipartUploadInfo {
    required string volumeName = 1;
    required string bucketName = 2;
    required string keyName = 3;
    required string uploadId = 4;
    required uint64 creationTime = 5;
    required hadoop.hdds.ReplicationType type = 6;
    required hadoop.hdds.ReplicationFactor factor = 7;

}

message PartInfo {
    required uint32 partNumber = 1;
    required string partName = 2;
    required uint64 modificationTime = 3;
    required uint64 size = 4;
}

message GetDelegationTokenResponseProto {

    optional hadoop.common.GetDelegationTokenResponseProto response = 2;
}

message RenewDelegationTokenResponseProto {

    optional hadoop.common.RenewDelegationTokenResponseProto response = 2;
}

message CancelDelegationTokenResponseProto {

    optional hadoop.common.CancelDelegationTokenResponseProto response = 2;
}

message S3Secret {
    required string kerberosID = 1;
    required string awsSecret = 2;
}

message GetS3SecretRequest {
    required string kerberosID = 1;
}

message GetS3SecretResponse {
    required S3Secret s3Secret = 2;
}

message LayoutVersion {
  required uint64 version = 1;
}

message RevokeS3SecretRequest {
    required string kerberosID = 1;
}

/**
  This will be used internally by OM to replicate S3 Secret across quorum of
  OM's.
*/
message UpdateGetS3SecretRequest {
    required string kerberosID = 1;
    required string awsSecret = 2;
}

/**
 The OM service that takes care of Ozone namespace.
*/
service OzoneManagerService {
    // A client-to-OM RPC to send client requests to OM Ratis server
    rpc submitRequest(OMRequest)
          returns(OMResponse);
}<|MERGE_RESOLUTION|>--- conflicted
+++ resolved
@@ -346,16 +346,14 @@
 
     QUOTA_ERROR = 67;
 
-<<<<<<< HEAD
-    PERSIST_UPGRADE_TO_LAYOUT_VERSION_FAILED = 68;
-    REMOVE_UPGRADE_TO_LAYOUT_VERSION_FAILED = 69;
-    UPDATE_LAYOUT_VERSION_FAILED = 70;
-    LAYOUT_FEATURE_FINALIZATION_FAILED = 71;
-    PREPARE_FAILED = 72;
-    NOT_SUPPORTED_OPERATION_WHEN_PREPARED = 73;
-=======
     DIRECTORY_NOT_EMPTY = 68;
->>>>>>> 159fb248
+
+    PERSIST_UPGRADE_TO_LAYOUT_VERSION_FAILED = 69;
+    REMOVE_UPGRADE_TO_LAYOUT_VERSION_FAILED = 70;
+    UPDATE_LAYOUT_VERSION_FAILED = 71;
+    LAYOUT_FEATURE_FINALIZATION_FAILED = 72;
+    PREPARE_FAILED = 73;
+    NOT_SUPPORTED_OPERATION_WHEN_PREPARED = 74;
 }
 
 /**

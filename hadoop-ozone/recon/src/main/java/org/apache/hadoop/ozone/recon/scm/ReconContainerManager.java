--- conflicted
+++ resolved
@@ -30,12 +30,8 @@
 import java.util.concurrent.ConcurrentHashMap;
 import java.util.stream.Collectors;
 
-<<<<<<< HEAD
 import org.apache.hadoop.conf.Configuration;
-=======
 import com.google.common.annotations.VisibleForTesting;
-import org.apache.hadoop.hdds.conf.ConfigurationSource;
->>>>>>> 8d3817cd
 import org.apache.hadoop.hdds.protocol.DatanodeDetails;
 import org.apache.hadoop.hdds.protocol.proto.HddsProtos;
 import org.apache.hadoop.hdds.protocol.proto.StorageContainerDatanodeProtocolProtos.ContainerReplicaProto;
@@ -44,11 +40,7 @@
 import org.apache.hadoop.hdds.scm.container.ContainerManagerImpl;
 import org.apache.hadoop.hdds.scm.container.ContainerNotFoundException;
 import org.apache.hadoop.hdds.scm.container.ContainerReplica;
-<<<<<<< HEAD
-=======
 import org.apache.hadoop.hdds.scm.container.ContainerReplicaNotFoundException;
-import org.apache.hadoop.hdds.scm.container.SCMContainerManager;
->>>>>>> 8d3817cd
 import org.apache.hadoop.hdds.scm.container.common.helpers.ContainerWithPipeline;
 import org.apache.hadoop.hdds.scm.ha.MockDBTransactionBuffer;
 import org.apache.hadoop.hdds.scm.ha.MockSCMHAManager;
@@ -56,14 +48,10 @@
 import org.apache.hadoop.hdds.scm.pipeline.PipelineManager;
 import org.apache.hadoop.hdds.utils.db.DBStore;
 import org.apache.hadoop.hdds.utils.db.Table;
-<<<<<<< HEAD
 import org.apache.hadoop.ozone.common.statemachine.InvalidStateTransitionException;
-import org.apache.hadoop.ozone.recon.persistence.ContainerSchemaManager;
-=======
 import org.apache.hadoop.ozone.recon.persistence.ContainerHistory;
 import org.apache.hadoop.ozone.recon.persistence.ContainerHealthSchemaManager;
 import org.apache.hadoop.ozone.recon.spi.ContainerDBServiceProvider;
->>>>>>> 8d3817cd
 import org.apache.hadoop.ozone.recon.spi.StorageContainerServiceProvider;
 
 import org.slf4j.Logger;
@@ -76,18 +64,13 @@
 
   private static final Logger LOG =
       LoggerFactory.getLogger(ReconContainerManager.class);
-<<<<<<< HEAD
   private StorageContainerServiceProvider scmClient;
-  private ContainerSchemaManager containerSchemaManager;
   private PipelineManager pipelineManager;
-=======
-  private final StorageContainerServiceProvider scmClient;
   private final ContainerHealthSchemaManager containerHealthSchemaManager;
   private final ContainerDBServiceProvider cdbServiceProvider;
   private final Table<UUID, DatanodeDetails> nodeDB;
   // Container ID -> Datanode UUID -> Timestamp
   private final Map<Long, Map<UUID, ContainerReplicaHistory>> replicaHistoryMap;
->>>>>>> 8d3817cd
 
   /**
    * Constructs a mapping class that creates mapping between container names
@@ -103,30 +86,20 @@
       Configuration conf,
       DBStore store,
       Table<ContainerID, ContainerInfo> containerStore,
-<<<<<<< HEAD
-      PipelineManager pipelineManager,
-      StorageContainerServiceProvider scm,
-      ContainerSchemaManager containerSchemaManager) throws IOException {
-    super(conf, MockSCMHAManager.getInstance(true,
-        new MockDBTransactionBuffer(store)), pipelineManager, containerStore);
-    this.scmClient = scm;
-    this.pipelineManager = pipelineManager;
-    this.containerSchemaManager = containerSchemaManager;
-=======
-      DBStore batchHandler,
       PipelineManager pipelineManager,
       StorageContainerServiceProvider scm,
       ContainerHealthSchemaManager containerHealthSchemaManager,
       ContainerDBServiceProvider containerDBServiceProvider)
       throws IOException {
-    super(conf, containerStore, batchHandler, pipelineManager);
+    super(conf, MockSCMHAManager.getInstance(true,
+        new MockDBTransactionBuffer(store)), pipelineManager, containerStore);
     this.scmClient = scm;
+    this.pipelineManager = pipelineManager;
     this.containerHealthSchemaManager = containerHealthSchemaManager;
     this.cdbServiceProvider = containerDBServiceProvider;
     // batchHandler = scmDBStore
-    this.nodeDB = ReconSCMDBDefinition.NODES.getTable(batchHandler);
+    this.nodeDB = ReconSCMDBDefinition.NODES.getTable(store);
     this.replicaHistoryMap = new ConcurrentHashMap<>();
->>>>>>> 8d3817cd
   }
 
   /**

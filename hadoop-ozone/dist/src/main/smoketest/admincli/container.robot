# Licensed to the Apache Software Foundation (ASF) under one or moreD
# contributor license agreements.  See the NOTICE file distributed with
# this work for additional information regarding copyright ownership.
# The ASF licenses this file to You under the Apache License, Version 2.0
# (the "License"); you may not use this file except in compliance with
# the License.  You may obtain a copy of the License at
#
#     http://www.apache.org/licenses/LICENSE-2.0
#
# Unless required by applicable law or agreed to in writing, software
# distributed under the License is distributed on an "AS IS" BASIS,
# WITHOUT WARRANTIES OR CONDITIONS OF ANY KIND, either express or implied.
# See the License for the specific language governing permissions and
# limitations under the License.

*** Settings ***
Documentation       Test ozone admin container command
Library             BuiltIn
Resource            ../commonlib.robot
Test Timeout        5 minutes
Suite Setup         Create test data

*** Variables ***
${CONTAINER}
${SCM}       scm

*** Keywords ***
Create test data
    Run Keyword if      '${SECURITY_ENABLED}' == 'true'     Kinit test user     testuser     testuser.keytab
                        Execute          ozone freon ockg -n1 -t1 -p container

Container is closed
    [arguments]     ${container}
    ${output} =         Execute          ozone admin container info "${container}"
                        Should contain   ${output}   CLOSED

Reconciliation complete
    [arguments]    ${container}
    ${data_checksum} =  Execute          ozone admin container info "${container}" --json | jq -r '.replicas[].dataChecksum' | head -n1
                        Should not be empty    ${data_checksum}
                        Should not be equal as strings    0    ${data_checksum}

*** Test Cases ***
Create container
    ${output} =         Execute          ozone admin container create
                        Should contain   ${output}   is created
    ${container} =      Execute          echo "${output}" | grep 'is created' | cut -f2 -d' '
                        Set Suite Variable    ${CONTAINER}    ${container}

List containers
    ${output} =         Execute          ozone admin container list
                        Should contain   ${output}   OPEN
                        Should Start With   ${output}   [
                        Should End With   ${output}   ]

List containers with explicit host
    ${output} =         Execute          ozone admin container list --scm ${SCM}
                        Should contain   ${output}   OPEN
                        Should Start With   ${output}   [
                        Should End With   ${output}   ]

List containers with container state
    ${output} =         Execute          ozone admin container list --state=CLOSED
                        Should Not contain   ${output}   OPEN
                        Should Start With   ${output}   [
                        Should End With   ${output}   ]

List containers with replication factor ONE
    ${output} =         Execute          ozone admin container list -t RATIS -r ONE
                        Should Not contain   ${output}   THREE
                        Should Start With   ${output}   [
                        Should End With   ${output}   ]

List containers with replication factor THREE
    ${output} =         Execute          ozone admin container list -t RATIS -r THREE
                        Should Not contain   ${output}   ONE
                        Should Start With   ${output}   [
                        Should End With   ${output}   ]

Container info
    ${output} =         Execute          ozone admin container info "${CONTAINER}"
                        Should contain   ${output}   Container id: ${CONTAINER}
                        Should contain   ${output}   Pipeline id
                        Should contain   ${output}   Datanodes

Verbose container info
    ${output} =         Execute          ozone admin --verbose container info "${CONTAINER}"
                        Should contain   ${output}   Pipeline Info

List containers as JSON
    ${output} =         Execute          ozone admin container info "${CONTAINER}" --json | jq -r '.'
                        Should contain   ${output}    containerInfo
                        Should contain   ${output}    pipeline
                        Should contain   ${output}    replicas
                        Should contain   ${output}    writePipelineID

Report containers as JSON
     ${output} =         Execute          ozone admin container report --json | jq -r '.'
                         Should contain   ${output}   reportTimeStamp
                         Should contain   ${output}   stats
                         Should contain   ${output}   samples

List all containers
    ${output} =         Execute          ozone admin container list --all
                        Should contain   ${output}   OPEN
                        Should Start With   ${output}   [
                        Should End With   ${output}   ]

List all containers according to count (batchSize)
    ${output} =         Execute          ozone admin container list --all --count 10
                        Should contain   ${output}   OPEN
                        Should Start With   ${output}   [
                        Should End With   ${output}   ]

List all containers from a particular container ID
    ${output} =         Execute          ozone admin container list --all --start 2
                        Should contain   ${output}   OPEN
                        Should Start With   ${output}   [
                        Should End With   ${output}   ]

Check JSON array parsing
    ${output} =         Execute          ozone admin container list
                        Should Start With   ${output}   [
                        Should Contain   ${output}   containerID
                        Should End With   ${output}   ]
    ${containerIDs} =   Execute          echo '${output}' | jq -r '.[].containerID'
                        Should Not Be Empty   ${containerIDs}

Check state filtering with JSON array format
    ${output} =         Execute          ozone admin container list --state=OPEN
                        Should Start With   ${output}   [
                        Should End With   ${output}   ]
    ${states} =         Execute          echo '${output}' | jq -r '.[].state'
                        Should Contain   ${states}   OPEN
                        Should Not Contain   ${states}   CLOSED

Check count limit with JSON array format
    ${output} =         Execute          ozone admin container create
                        Should contain   ${output}   is created
    ${output} =         Execute          ozone admin container create
                        Should contain   ${output}   is created
    ${output} =         Execute          ozone admin container create
                        Should contain   ${output}   is created
    ${output} =         Execute          ozone admin container create
                        Should contain   ${output}   is created
    ${output} =         Execute          ozone admin container create
                        Should contain   ${output}   is created
    ${output} =         Execute And Ignore Error          ozone admin container list --count 5 2> /dev/null # This logs to error that the list is incomplete
    ${count} =          Execute          echo '${output}' | jq -r 'length'
                        Should Be True   ${count} == 5

<<<<<<< HEAD
=======
Close container
    ${container} =      Execute          ozone admin container list --state OPEN | jq -r '.[] | select(.replicationConfig.replicationFactor == "ONE") | .containerID' | head -1
                        Execute          ozone admin container close "${container}"
    ${output} =         Execute          ozone admin container info "${container}"
                        Should contain   ${output}   CLOS
    Wait until keyword succeeds    1min    10sec    Container is closed    ${container}

>>>>>>> 5c5db8e9
Incomplete command
    ${output} =         Execute And Ignore Error     ozone admin container
                        Should contain   ${output}   Missing required subcommand
                        Should contain   ${output}   list
                        Should contain   ${output}   info
                        Should contain   ${output}   create
                        Should contain   ${output}   close
                        Should contain   ${output}   report
<<<<<<< HEAD
                        Should contain   ${output}   upgrade
                        Should contain   ${output}   reconcile
=======
>>>>>>> 5c5db8e9

#List containers on unknown host
#    ${output} =         Execute And Ignore Error     ozone admin --verbose container list --scm unknown-host
#                        Should contain   ${output}   Invalid host name

Cannot close container without admin privilege
    Requires admin privilege    ozone admin container close "${CONTAINER}"

Cannot create container without admin privilege
    Requires admin privilege    ozone admin container create

Cannot reconcile container without admin privilege
    Requires admin privilege    ozone admin container reconcile "${CONTAINER}"

Reset user
    Run Keyword if      '${SECURITY_ENABLED}' == 'true'     Kinit test user     testuser     testuser.keytab

Cannot reconcile open container
    # At this point we should have an open Ratis Three container.
    ${container} =      Execute          ozone admin container list --state OPEN | jq -r 'select(.replicationConfig.replicationFactor == "THREE") | .containerID' | head -n1
    Execute and check rc    ozone admin container reconcile "${container}"    255
    # The container should not yet have any replica checksums.
    # TODO When the scanner is computing checksums automatically, this test may need to be updated.
    ${data_checksum} =  Execute          ozone admin container info "${container}" --json | jq -r '.replicas[].dataChecksum' | head -n1
    # 0 is the hex value of an empty checksum.
    Should Be Equal As Strings    0    ${data_checksum}

Close container
    ${container} =      Execute          ozone admin container list --state OPEN | jq -r 'select(.replicationConfig.replicationFactor == "THREE") | .containerID' | head -1
                        Execute          ozone admin container close "${container}"
    # The container may either be in CLOSED or CLOSING state at this point. Once we have verified this, we will wait
    # for it to progress to CLOSED.
    ${output} =         Execute          ozone admin container info "${container}"
                        Should contain   ${output}   CLOS
    Wait until keyword succeeds    1min    10sec    Container is closed    ${container}

Reconcile closed container
    # Check that info does not show replica checksums, since manual reconciliation has not yet been triggered.
    ${container} =      Execute          ozone admin container list --state CLOSED | jq -r 'select(.replicationConfig.replicationFactor == "THREE") | .containerID' | head -1
    ${data_checksum} =  Execute          ozone admin container info "${container}" --json | jq -r '.replicas[].dataChecksum' | head -n1
    # 0 is the hex value of an empty checksum. After container close the data checksum should not be 0.
    Should Not Be Equal As Strings    0    ${data_checksum}
    # When reconciliation finishes, replica checksums should be shown.
    Execute    ozone admin container reconcile ${container}
    Wait until keyword succeeds    1min    5sec    Reconciliation complete    ${container}<|MERGE_RESOLUTION|>--- conflicted
+++ resolved
@@ -149,16 +149,6 @@
     ${count} =          Execute          echo '${output}' | jq -r 'length'
                         Should Be True   ${count} == 5
 
-<<<<<<< HEAD
-=======
-Close container
-    ${container} =      Execute          ozone admin container list --state OPEN | jq -r '.[] | select(.replicationConfig.replicationFactor == "ONE") | .containerID' | head -1
-                        Execute          ozone admin container close "${container}"
-    ${output} =         Execute          ozone admin container info "${container}"
-                        Should contain   ${output}   CLOS
-    Wait until keyword succeeds    1min    10sec    Container is closed    ${container}
-
->>>>>>> 5c5db8e9
 Incomplete command
     ${output} =         Execute And Ignore Error     ozone admin container
                         Should contain   ${output}   Missing required subcommand
@@ -167,11 +157,7 @@
                         Should contain   ${output}   create
                         Should contain   ${output}   close
                         Should contain   ${output}   report
-<<<<<<< HEAD
-                        Should contain   ${output}   upgrade
                         Should contain   ${output}   reconcile
-=======
->>>>>>> 5c5db8e9
 
 #List containers on unknown host
 #    ${output} =         Execute And Ignore Error     ozone admin --verbose container list --scm unknown-host

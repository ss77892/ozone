/**
 * Licensed to the Apache Software Foundation (ASF) under one
 * or more contributor license agreements.  See the NOTICE file
 * distributed with this work for additional information
 * regarding copyright ownership.  The ASF licenses this file
 * to you under the Apache License, Version 2.0 (the
 * "License"); you may not use this file except in compliance
 * with the License.  You may obtain a copy of the License at
 * <p>
 * http://www.apache.org/licenses/LICENSE-2.0
 * <p>
 * Unless required by applicable law or agreed to in writing, software
 * distributed under the License is distributed on an "AS IS" BASIS,
 * WITHOUT WARRANTIES OR CONDITIONS OF ANY KIND, either express or implied.
 * See the License for the specific language governing permissions and
 * limitations under the License.
 */
package org.apache.hadoop.ozone;

import java.io.File;
import java.io.IOException;
import java.net.InetSocketAddress;
import java.nio.file.Files;
import java.nio.file.Path;
import java.nio.file.Paths;
import java.util.ArrayList;
import java.util.Collection;
import java.util.Collections;
import java.util.List;
import java.util.Optional;
import java.util.OptionalInt;
import java.util.UUID;
import java.util.Iterator;
import java.util.concurrent.TimeUnit;
import java.util.concurrent.TimeoutException;

import org.apache.hadoop.conf.StorageUnit;
import org.apache.hadoop.hdds.DFSConfigKeysLegacy;
import org.apache.hadoop.hdds.HddsConfigKeys;
import org.apache.hadoop.hdds.annotation.InterfaceAudience;
import org.apache.hadoop.hdds.conf.OzoneConfiguration;
import org.apache.hadoop.hdds.protocol.DatanodeDetails;
import org.apache.hadoop.hdds.protocol.proto.HddsProtos;
import org.apache.hadoop.hdds.scm.OzoneClientConfig;
import org.apache.hadoop.hdds.scm.ScmConfigKeys;
import org.apache.hadoop.hdds.scm.TestUtils;
import org.apache.hadoop.hdds.scm.ha.SCMHANodeDetails;
import org.apache.hadoop.hdds.scm.ha.SCMHAUtils;
import org.apache.hadoop.hdds.scm.ha.SCMRatisServerImpl;
import org.apache.hadoop.hdds.scm.pipeline.Pipeline;
import org.apache.hadoop.hdds.scm.protocolPB.StorageContainerLocationProtocolClientSideTranslatorPB;
import org.apache.hadoop.hdds.scm.proxy.SCMContainerLocationFailoverProxyProvider;
import org.apache.hadoop.hdds.scm.safemode.HealthyPipelineSafeModeRule;
import org.apache.hadoop.hdds.scm.server.OzoneStorageContainerManager;
import org.apache.hadoop.hdds.scm.server.SCMStorageConfig;
import org.apache.hadoop.hdds.scm.server.StorageContainerManager;
import org.apache.hadoop.hdds.security.x509.certificate.client.CertificateClient;
import org.apache.hadoop.metrics2.lib.DefaultMetricsSystem;
import org.apache.hadoop.ozone.client.OzoneClient;
import org.apache.hadoop.ozone.client.OzoneClientFactory;
import org.apache.hadoop.ozone.common.Storage.StorageState;
import org.apache.hadoop.ozone.container.common.DatanodeLayoutStorage;
import org.apache.hadoop.ozone.container.common.utils.ContainerCache;
import org.apache.hadoop.ozone.container.replication.ReplicationServer.ReplicationConfig;
import org.apache.hadoop.ozone.om.OMConfigKeys;
import org.apache.hadoop.ozone.om.OMStorage;
import org.apache.hadoop.ozone.om.OzoneManager;
import org.apache.hadoop.ozone.recon.ConfigurationProvider;
import org.apache.hadoop.ozone.recon.ReconServer;
import org.apache.hadoop.security.authentication.client.AuthenticationException;
import org.apache.hadoop.test.GenericTestUtils;

import org.apache.commons.io.FileUtils;
import static org.apache.hadoop.hdds.HddsConfigKeys.HDDS_HEARTBEAT_INTERVAL;
import static org.apache.hadoop.hdds.protocol.DatanodeDetails.Port.Name.RATIS;
import static org.apache.hadoop.hdds.protocol.DatanodeDetails.Port.Name.RATIS_ADMIN;
import static org.apache.hadoop.hdds.protocol.DatanodeDetails.Port.Name.RATIS_SERVER;
import static org.apache.hadoop.hdds.protocol.DatanodeDetails.Port.Name.STANDALONE;
import static org.apache.hadoop.hdds.protocol.proto.HddsProtos.NodeState.HEALTHY;
import static org.apache.hadoop.hdds.recon.ReconConfigKeys.OZONE_RECON_ADDRESS_KEY;
import static org.apache.hadoop.hdds.recon.ReconConfigKeys.OZONE_RECON_DATANODE_ADDRESS_KEY;
import static org.apache.hadoop.ozone.OzoneConfigKeys.DFS_CONTAINER_IPC_PORT;
import static org.apache.hadoop.ozone.OzoneConfigKeys.DFS_CONTAINER_IPC_RANDOM_PORT;
import static org.apache.hadoop.ozone.OzoneConfigKeys.DFS_CONTAINER_RATIS_ADMIN_PORT;
import static org.apache.hadoop.ozone.OzoneConfigKeys.DFS_CONTAINER_RATIS_IPC_PORT;
import static org.apache.hadoop.ozone.OzoneConfigKeys.DFS_CONTAINER_RATIS_IPC_RANDOM_PORT;
import static org.apache.hadoop.ozone.OzoneConfigKeys.DFS_CONTAINER_RATIS_SERVER_PORT;
import static org.apache.hadoop.ozone.recon.ReconServerConfigKeys.OZONE_RECON_DB_DIR;
import static org.apache.hadoop.ozone.recon.ReconServerConfigKeys.OZONE_RECON_HTTP_ADDRESS_KEY;
import static org.apache.hadoop.ozone.recon.ReconServerConfigKeys.OZONE_RECON_OM_SNAPSHOT_DB_DIR;
import static org.apache.hadoop.ozone.recon.ReconServerConfigKeys.OZONE_RECON_SCM_DB_DIR;
import org.hadoop.ozone.recon.codegen.ReconSqlDbConfig;
import org.junit.rules.TemporaryFolder;
import org.slf4j.Logger;
import org.slf4j.LoggerFactory;
import org.slf4j.event.Level;

/**
 * MiniOzoneCluster creates a complete in-process Ozone cluster suitable for
 * running tests.  The cluster consists of a OzoneManager,
 * StorageContainerManager and multiple DataNodes.
 */
@InterfaceAudience.Private
public class MiniOzoneClusterImpl implements MiniOzoneCluster {

  private static final Logger LOG =
      LoggerFactory.getLogger(MiniOzoneClusterImpl.class);

  private final OzoneConfiguration conf;
  private StorageContainerManager scm;
  private OzoneManager ozoneManager;
  private final List<HddsDatanodeService> hddsDatanodes;
  private ReconServer reconServer;

  // Timeout for the cluster to be ready
  private int waitForClusterToBeReadyTimeout = 120000; // 2 min
  private CertificateClient caClient;

  /**
   * Creates a new MiniOzoneCluster.
   *
   * @throws IOException if there is an I/O error
   */
  protected MiniOzoneClusterImpl(OzoneConfiguration conf,
                                 OzoneManager ozoneManager,
                                 StorageContainerManager scm,
                                 List<HddsDatanodeService> hddsDatanodes) {
    this.conf = conf;
    this.ozoneManager = ozoneManager;
    this.scm = scm;
    this.hddsDatanodes = hddsDatanodes;
  }

  /**
   * Creates a new MiniOzoneCluster with Recon.
   *
   * @throws IOException if there is an I/O error
   */
  MiniOzoneClusterImpl(OzoneConfiguration conf,
      OzoneManager ozoneManager,
      StorageContainerManager scm,
      List<HddsDatanodeService> hddsDatanodes,
      ReconServer reconServer) {
    this.conf = conf;
    this.ozoneManager = ozoneManager;
    this.scm = scm;
    this.hddsDatanodes = hddsDatanodes;
    this.reconServer = reconServer;
  }

  /**
   * Creates a new MiniOzoneCluster without the OzoneManager. This is used by
   * {@link MiniOzoneOMHAClusterImpl} for starting multiple OzoneManagers.
   *
   * @param conf
   * @param scm
   * @param hddsDatanodes
   */
  MiniOzoneClusterImpl(OzoneConfiguration conf, StorageContainerManager scm,
      List<HddsDatanodeService> hddsDatanodes, ReconServer reconServer) {
    this.conf = conf;
    this.scm = scm;
    this.hddsDatanodes = hddsDatanodes;
    this.reconServer = reconServer;
  }

  /**
   * Creates a new MiniOzoneCluster without the OzoneManager and
   * StorageContainerManager. This is used by
   * {@link MiniOzoneHAClusterImpl} for starting multiple
   * OzoneManagers and StorageContainerManagers.
   *
   * @param conf
   * @param hddsDatanodes
   */
  MiniOzoneClusterImpl(OzoneConfiguration conf,
      List<HddsDatanodeService> hddsDatanodes, ReconServer reconServer) {
    this.conf = conf;
    this.hddsDatanodes = hddsDatanodes;
    this.reconServer = reconServer;
  }

  @Override
  public OzoneConfiguration getConf() {
    return conf;
  }

  @Override
  public String getOMServiceId() {
    // Non-HA cluster doesn't have OM Service Id.
    return null;
  }

  @Override
  public String getSCMServiceId() {
    // Non-HA cluster doesn't have OM Service Id.
    return null;
  }

  public void waitForSCMToBeReady() throws TimeoutException,
      InterruptedException {
    // Nothing implemented here
  }

  public StorageContainerManager getActiveSCM() {
    return scm;
  }

  /**
   * Waits for the Ozone cluster to be ready for processing requests.
   */
  @Override
  public void waitForClusterToBeReady()
      throws TimeoutException, InterruptedException {
    waitForSCMToBeReady();
    GenericTestUtils.waitFor(() -> {
      StorageContainerManager activeScm = getActiveSCM();
      final int healthy = activeScm.getNodeCount(HEALTHY);
      final boolean isNodeReady = healthy == hddsDatanodes.size();
      final boolean exitSafeMode = !activeScm.isInSafeMode();
      final boolean checkScmLeader = activeScm.checkLeader();

      LOG.info("{}. Got {} of {} DN Heartbeats.",
          isNodeReady ? "Nodes are ready" : "Waiting for nodes to be ready",
          healthy, hddsDatanodes.size());
      LOG.info(exitSafeMode ? "Cluster exits safe mode" :
              "Waiting for cluster to exit safe mode",
          healthy, hddsDatanodes.size());
      LOG.info(checkScmLeader ? "SCM became leader" :
          "SCM has not become leader");

      return isNodeReady && exitSafeMode && checkScmLeader;
    }, 1000, waitForClusterToBeReadyTimeout);
  }

  /**
   * Waits for atleast one RATIS pipeline of given factor to be reported in open
   * state.
   */
  @Override
  public void waitForPipelineTobeReady(HddsProtos.ReplicationFactor factor,
                                int timeoutInMs) throws
          TimeoutException, InterruptedException {
    GenericTestUtils.waitFor(() -> {
      int openPipelineCount = scm.getPipelineManager().
              getPipelines(HddsProtos.ReplicationType.RATIS,
              factor, Pipeline.PipelineState.OPEN).size();
      return openPipelineCount >= 1;
    }, 1000, timeoutInMs);
  }

  /**
   * Sets the timeout value after which
   * {@link MiniOzoneClusterImpl#waitForClusterToBeReady} times out.
   *
   * @param timeoutInMs timeout value in milliseconds
   */
  @Override
  public void setWaitForClusterToBeReadyTimeout(int timeoutInMs) {
    waitForClusterToBeReadyTimeout = timeoutInMs;
  }

  /**
   * Waits for SCM to be out of Safe Mode. Many tests can be run iff we are out
   * of Safe mode.
   *
   * @throws TimeoutException
   * @throws InterruptedException
   */
  @Override
  public void waitTobeOutOfSafeMode()
      throws TimeoutException, InterruptedException {
    GenericTestUtils.waitFor(() -> {
      if (!scm.isInSafeMode()) {
        return true;
      }
      LOG.info("Waiting for cluster to be ready. No datanodes found");
      return false;
    }, 100, 1000 * 45);
  }

  @Override
  public StorageContainerManager getStorageContainerManager() {
    return this.scm;
  }

  @Override
  public OzoneManager getOzoneManager() {
    return this.ozoneManager;
  }

  @Override
  public List<HddsDatanodeService> getHddsDatanodes() {
    return hddsDatanodes;
  }

  @Override
  public ReconServer getReconServer() {
    return this.reconServer;
  }

  @Override
  public int getHddsDatanodeIndex(DatanodeDetails dn) throws IOException {
    for (HddsDatanodeService service : hddsDatanodes) {
      if (service.getDatanodeDetails().equals(dn)) {
        return hddsDatanodes.indexOf(service);
      }
    }
    throw new IOException(
        "Not able to find datanode with datanode Id " + dn.getUuid());
  }

  @Override
  public OzoneClient getClient() throws IOException {
    return OzoneClientFactory.getRpcClient(conf);
  }

  @Override
  public OzoneClient getRpcClient() throws IOException {
    return OzoneClientFactory.getRpcClient(conf);
  }

  /**
   * Returns an RPC proxy connected to this cluster's StorageContainerManager
   * for accessing container location information.  Callers take ownership of
   * the proxy and must close it when done.
   *
   * @return RPC proxy for accessing container location information
   * @throws IOException if there is an I/O error
   */
  @Override
  public StorageContainerLocationProtocolClientSideTranslatorPB
      getStorageContainerLocationClient() {
    InetSocketAddress address = scm.getClientRpcAddress();
    LOG.info(
        "Creating StorageContainerLocationProtocol RPC client with address {}",
        address);

    SCMContainerLocationFailoverProxyProvider proxyProvider =
        new SCMContainerLocationFailoverProxyProvider(conf);

    return new StorageContainerLocationProtocolClientSideTranslatorPB(
        proxyProvider);
  }

  @Override
  public void restartStorageContainerManager(boolean waitForDatanode)
      throws TimeoutException, InterruptedException, IOException,
      AuthenticationException {
    LOG.info("Restarting SCM in cluster " + this.getClass());
    scm.stop();
    scm.join();
    scm = TestUtils.getScmSimple(conf);
    scm.start();
    if (waitForDatanode) {
      waitForClusterToBeReady();
    }
  }

  @Override
  public void restartOzoneManager() throws IOException {
    ozoneManager.stop();
    ozoneManager.restart();
  }

  @Override
  public void restartReconServer() {
    stopRecon(reconServer);
    startRecon();
  }

  private void waitForHddsDatanodesStop() throws TimeoutException,
      InterruptedException {
    GenericTestUtils.waitFor(() -> {
      final int healthy = scm.getNodeCount(HEALTHY);
      boolean isReady = healthy == hddsDatanodes.size();
      if (!isReady) {
        LOG.info("Waiting on {} datanodes out of {} to be marked unhealthy.",
            healthy, hddsDatanodes.size());
      }
      return isReady;
    }, 1000, waitForClusterToBeReadyTimeout);
  }

  @Override
  public void restartHddsDatanode(int i, boolean waitForDatanode)
      throws InterruptedException, TimeoutException {
    HddsDatanodeService datanodeService = hddsDatanodes.get(i);
    stopDatanode(datanodeService);
    // ensure same ports are used across restarts.
    OzoneConfiguration config = datanodeService.getConf();
    DatanodeDetails dn = datanodeService.getDatanodeDetails();
    config.setBoolean(DFS_CONTAINER_IPC_RANDOM_PORT, false);
    config.setBoolean(DFS_CONTAINER_RATIS_IPC_RANDOM_PORT, false);
    config.setInt(DFS_CONTAINER_IPC_PORT,
        dn.getPort(STANDALONE).getValue());
    config.setInt(DFS_CONTAINER_RATIS_IPC_PORT,
        dn.getPort(RATIS).getValue());
    config.setInt(DFS_CONTAINER_RATIS_ADMIN_PORT,
        dn.getPort(RATIS_ADMIN).getValue());
    config.setInt(DFS_CONTAINER_RATIS_SERVER_PORT,
        dn.getPort(RATIS_SERVER).getValue());
    hddsDatanodes.remove(i);
    if (waitForDatanode) {
      // wait for node to be removed from SCM healthy node list.
      waitForHddsDatanodesStop();
    }
    String[] args = new String[] {};
    HddsDatanodeService service =
        HddsDatanodeService.createHddsDatanodeService(args);
    hddsDatanodes.add(i, service);
    service.start(config);
    if (waitForDatanode) {
      // wait for the node to be identified as a healthy node again.
      waitForClusterToBeReady();
    }
  }

  @Override
  public void restartHddsDatanode(DatanodeDetails dn, boolean waitForDatanode)
      throws InterruptedException, TimeoutException, IOException {
    restartHddsDatanode(getHddsDatanodeIndex(dn), waitForDatanode);
  }

  @Override
  public void shutdownHddsDatanode(int i) {
    stopDatanode(hddsDatanodes.get(i));
  }

  @Override
  public void shutdownHddsDatanode(DatanodeDetails dn) throws IOException {
    shutdownHddsDatanode(getHddsDatanodeIndex(dn));
  }

  public String getClusterId() throws IOException {
    return scm.getClientProtocolServer().getScmInfo().getClusterId();
  }

  @Override
  public void shutdown() {
    try {
      LOG.info("Shutting down the Mini Ozone Cluster");
      File baseDir = new File(GenericTestUtils.getTempPath(
          MiniOzoneClusterImpl.class.getSimpleName() + "-" +
              getClusterId()));
      stop();
      FileUtils.deleteDirectory(baseDir);
      ContainerCache.getInstance(conf).shutdownCache();
      DefaultMetricsSystem.shutdown();
    } catch (IOException e) {
      LOG.error("Exception while shutting down the cluster.", e);
    }
  }

  @Override
  public void stop() {
    LOG.info("Stopping the Mini Ozone Cluster");
    stopOM(ozoneManager);
    stopDatanodes(hddsDatanodes);
    stopSCM(scm);
    stopRecon(reconServer);
  }

  /**
   * Start Scm.
   */
  @Override
  public void startScm() throws IOException {
    scm.start();
  }

  /**
   * Start DataNodes.
   */
  @Override
  public void startHddsDatanodes() {
    hddsDatanodes.forEach((datanode) -> {
      datanode.setCertificateClient(getCAClient());
      datanode.start();
    });
  }

  @Override
  public void shutdownHddsDatanodes() {
    hddsDatanodes.forEach((datanode) -> {
      try {
        shutdownHddsDatanode(datanode.getDatanodeDetails());
      } catch (IOException e) {
        LOG.error("Exception while trying to shutdown datanodes:", e);
      }
    });
  }

  @Override
  public void startRecon() {
    reconServer = new ReconServer();
    reconServer.execute(new String[]{});
  }

  @Override
  public void stopRecon() {
    stopRecon(reconServer);
  }

  private CertificateClient getCAClient() {
    return this.caClient;
  }

  private void setCAClient(CertificateClient client) {
    this.caClient = client;
  }

  private static void stopDatanodes(
      Collection<HddsDatanodeService> hddsDatanodes) {
    if (!hddsDatanodes.isEmpty()) {
      LOG.info("Stopping the HddsDatanodes");
      hddsDatanodes.parallelStream()
          .forEach(MiniOzoneClusterImpl::stopDatanode);
    }
  }

  private static void stopDatanode(HddsDatanodeService dn) {
    if (dn != null) {
      dn.stop();
      dn.join();
    }
  }

  private static void stopSCM(StorageContainerManager scm) {
    if (scm != null) {
      LOG.info("Stopping the StorageContainerManager");
      scm.stop();
      scm.join();
    }
  }

  private static void stopOM(OzoneManager om) {
    if (om != null) {
      LOG.info("Stopping the OzoneManager");
      om.stop();
      om.join();
    }
  }

  private static void stopRecon(ReconServer reconServer) {
    try {
      if (reconServer != null) {
        LOG.info("Stopping Recon");
        reconServer.stop();
        reconServer.join();
      }
    } catch (Exception e) {
      LOG.error("Exception while shutting down Recon.", e);
    }
  }

  /**
   * Builder for configuring the MiniOzoneCluster to run.
   */
  public static class Builder extends MiniOzoneCluster.Builder {

    /**
     * Creates a new Builder.
     *
     * @param conf configuration
     */
    public Builder(OzoneConfiguration conf) {
      super(conf);
    }

    @Override
    public MiniOzoneCluster build() throws IOException {
      DefaultMetricsSystem.setMiniClusterMode(true);
      initializeConfiguration();
      StorageContainerManager scm = null;
      OzoneManager om = null;
      ReconServer reconServer = null;
      List<HddsDatanodeService> hddsDatanodes = Collections.emptyList();
      try {
        scm = createSCM();
        scm.start();
        om = createOM();
        if (certClient != null) {
          om.setCertClient(certClient);
        }
        om.start();

        if (includeRecon) {
          configureRecon();
          reconServer = new ReconServer();
          reconServer.execute(new String[] {});
        }

        hddsDatanodes = createHddsDatanodes(
            Collections.singletonList(scm), reconServer);

        MiniOzoneClusterImpl cluster = new MiniOzoneClusterImpl(conf, om, scm,
            hddsDatanodes, reconServer);

        cluster.setCAClient(certClient);
        if (startDataNodes) {
          cluster.startHddsDatanodes();
        }
        return cluster;
      } catch (Exception ex) {
        stopOM(om);
        if (includeRecon) {
          stopRecon(reconServer);
        }
        if (startDataNodes) {
          stopDatanodes(hddsDatanodes);
        }
        stopSCM(scm);
        removeConfiguration();

        if (ex instanceof IOException) {
          throw (IOException) ex;
        }
        if (ex instanceof RuntimeException) {
          throw (RuntimeException) ex;
        }
        throw new IOException("Unable to build MiniOzoneCluster. ", ex);
      }
    }

    /**
     * Initializes the configuration required for starting MiniOzoneCluster.
     *
     * @throws IOException
     */
    protected void initializeConfiguration() throws IOException {
      Path metaDir = Paths.get(path, "ozone-meta");
      Files.createDirectories(metaDir);
      conf.set(HddsConfigKeys.OZONE_METADATA_DIRS, metaDir.toString());
     // conf.setBoolean(ScmConfigKeys.OZONE_SCM_HA_ENABLE_KEY, true);
      if (!chunkSize.isPresent()) {
        //set it to 1MB by default in tests
        chunkSize = Optional.of(1);
      }
      if (!streamBufferSize.isPresent()) {
        streamBufferSize = OptionalInt.of(chunkSize.get());
      }
      if (!streamBufferFlushSize.isPresent()) {
        streamBufferFlushSize = Optional.of((long) chunkSize.get());
      }
      if (!streamBufferMaxSize.isPresent()) {
        streamBufferMaxSize = Optional.of(2 * streamBufferFlushSize.get());
      }
      if (!blockSize.isPresent()) {
        blockSize = Optional.of(2 * streamBufferMaxSize.get());
      }

      if (!streamBufferSizeUnit.isPresent()) {
        streamBufferSizeUnit = Optional.of(StorageUnit.MB);
      }

      OzoneClientConfig clientConfig = conf.getObject(OzoneClientConfig.class);
      clientConfig.setStreamBufferSize(
          (int) Math.round(
              streamBufferSizeUnit.get().toBytes(streamBufferSize.getAsInt())));
      clientConfig.setStreamBufferMaxSize(Math.round(
          streamBufferSizeUnit.get().toBytes(streamBufferMaxSize.get())));
      clientConfig.setStreamBufferFlushSize(Math.round(
          streamBufferSizeUnit.get().toBytes(streamBufferFlushSize.get())));
      conf.setFromObject(clientConfig);

      conf.setStorageSize(ScmConfigKeys.OZONE_SCM_CHUNK_SIZE_KEY,
          chunkSize.get(), streamBufferSizeUnit.get());

      conf.setStorageSize(OzoneConfigKeys.OZONE_SCM_BLOCK_SIZE, blockSize.get(),
          streamBufferSizeUnit.get());
      // MiniOzoneCluster should have global pipeline upper limit.
      conf.setInt(ScmConfigKeys.OZONE_SCM_RATIS_PIPELINE_LIMIT,
          pipelineNumLimit >= DEFAULT_PIPELIME_LIMIT ?
              pipelineNumLimit : DEFAULT_PIPELIME_LIMIT);
      conf.setTimeDuration(OMConfigKeys.OZONE_OM_RATIS_MINIMUM_TIMEOUT_KEY,
          DEFAULT_RATIS_RPC_TIMEOUT_SEC, TimeUnit.SECONDS);
      configureTrace();
    }

    void removeConfiguration() {
      FileUtils.deleteQuietly(new File(path));
    }

    /**
     * Creates a new StorageContainerManager instance.
     *
     * @return {@link StorageContainerManager}
     * @throws IOException
     */
    protected StorageContainerManager createSCM()
        throws IOException, AuthenticationException {
      configureSCM();
      SCMStorageConfig scmStore;
      if (scmLayoutVersion.isPresent()) {
        scmStore = new SCMStorageConfig(conf, scmLayoutVersion.get());
      } else {
        scmStore = new SCMStorageConfig(conf);
      }
      initializeScmStorage(scmStore);
      StorageContainerManager scm = TestUtils.getScmSimple(conf);
      HealthyPipelineSafeModeRule rule =
          scm.getScmSafeModeManager().getHealthyPipelineSafeModeRule();
      if (rule != null) {
        // Set threshold to wait for safe mode exit - this is needed since a
        // pipeline is marked open only after leader election.
        rule.setHealthyPipelineThresholdCount(numOfDatanodes / 3);
      }
      return scm;
    }

    protected void initializeScmStorage(SCMStorageConfig scmStore)
        throws IOException {
      if (scmStore.getState() == StorageState.INITIALIZED) {
        return;
      }
      scmStore.setClusterId(clusterId);
      if (!scmId.isPresent()) {
        scmId = Optional.of(UUID.randomUUID().toString());
      }
      scmStore.setScmId(scmId.get());
      scmStore.initialize();
      if (SCMHAUtils.isSCMHAEnabled(conf)) {
        SCMRatisServerImpl.initialize(clusterId, scmId.get(),
            SCMHANodeDetails.loadSCMHAConfig(conf).getLocalNodeDetails(), conf);
      }
    }

    void initializeOmStorage(OMStorage omStorage) throws IOException {
      if (omStorage.getState() == StorageState.INITIALIZED) {
        return;
      }
      omStorage.setClusterId(clusterId);
      if (scmId.isPresent()) {
        omStorage.setScmId(scmId.get());
      }
      omStorage.setOmId(omId.orElse(UUID.randomUUID().toString()));
      // Initialize ozone certificate client if security is enabled.
      if (OzoneSecurityUtil.isSecurityEnabled(conf)) {
        OzoneManager.initializeSecurity(conf, omStorage);
      }
      omStorage.initialize();
    }

    /**
     * Creates a new OzoneManager instance.
     *
     * @return {@link OzoneManager}
     * @throws IOException
     */
    protected OzoneManager createOM()
        throws IOException, AuthenticationException {
      configureOM();
      OMStorage omStore = newOMStorage(conf);
      initializeOmStorage(omStore);
      return OzoneManager.createOm(conf);
    }

    protected String getSCMAddresses(List<StorageContainerManager> scms) {
      StringBuilder stringBuilder = new StringBuilder();
      Iterator<StorageContainerManager> iter = scms.iterator();

      while (iter.hasNext()) {
        StorageContainerManager scm = iter.next();
        stringBuilder.append(scm.getDatanodeRpcAddress().getHostString() +
            ":" + scm.getDatanodeRpcAddress().getPort());
        if (iter.hasNext()) {
          stringBuilder.append(",");
        }

      }
      return stringBuilder.toString();
    }
    /**
     * Create new OM storage based on layout version.
     * @param conf configuration object.
     * @return OMStorage instance.
     * @throws IOException on error.
     */
    protected OMStorage newOMStorage(OzoneConfiguration conf)
        throws IOException {
      OMStorage omStore;
      if (omLayoutVersion.isPresent()) {
        omStore = new OMStorage(conf, omLayoutVersion.get());
      } else {
        omStore = new OMStorage(conf);
      }
      return omStore;
    }

    /**
     * Creates HddsDatanodeService(s) instance.
     *
     * @return List of HddsDatanodeService
     * @throws IOException
     */
    protected List<HddsDatanodeService> createHddsDatanodes(
        List<StorageContainerManager> scms, ReconServer reconServer)
        throws IOException {
      configureHddsDatanodes();
      String scmAddress = getSCMAddresses(scms);
      String[] args = new String[] {};
      conf.setStrings(ScmConfigKeys.OZONE_SCM_NAMES, scmAddress);
      List<HddsDatanodeService> hddsDatanodes = new ArrayList<>();
      for (int i = 0; i < numOfDatanodes; i++) {
        OzoneConfiguration dnConf = new OzoneConfiguration(conf);
        String datanodeBaseDir = path + "/datanode-" + Integer.toString(i);
        Path metaDir = Paths.get(datanodeBaseDir, "meta");
        List<String> dataDirs = new ArrayList<>();
        for (int j = 0; j < numDataVolumes; j++) {
          Path dir = Paths.get(datanodeBaseDir, "data-" + j, "containers");
          Files.createDirectories(dir);
          dataDirs.add(dir.toString());
        }
        String listOfDirs = String.join(",", dataDirs);
        Path ratisDir = Paths.get(datanodeBaseDir, "data", "ratis");
        Path workDir = Paths.get(datanodeBaseDir, "data", "replication",
            "work");
        Files.createDirectories(metaDir);
        Files.createDirectories(ratisDir);
        Files.createDirectories(workDir);
        dnConf.set(HddsConfigKeys.OZONE_METADATA_DIRS, metaDir.toString());
        dnConf.set(DFSConfigKeysLegacy.DFS_DATANODE_DATA_DIR_KEY, listOfDirs);
        dnConf.set(OzoneConfigKeys.DFS_CONTAINER_RATIS_DATANODE_STORAGE_DIR,
            ratisDir.toString());
        dnConf.set(OzoneConfigKeys.OZONE_CONTAINER_COPY_WORKDIR,
            workDir.toString());
        if (reconServer != null) {
          OzoneStorageContainerManager reconScm =
              reconServer.getReconStorageContainerManager();
          dnConf.set(OZONE_RECON_ADDRESS_KEY,
              reconScm.getDatanodeRpcAddress().getHostString() + ":" +
                  reconScm.getDatanodeRpcAddress().getPort());
        }

        HddsDatanodeService datanode
            = HddsDatanodeService.createHddsDatanodeService(args);
        datanode.setConfiguration(dnConf);
        hddsDatanodes.add(datanode);
      }
      if (dnLayoutVersion.isPresent()) {
        configureLayoutVersionInDatanodes(hddsDatanodes, dnLayoutVersion.get());
      }
      return hddsDatanodes;
    }

<<<<<<< HEAD

    private void configureLayoutVersionInDatanodes(
        List<HddsDatanodeService> dns, int layoutVersion) throws IOException {
      for (HddsDatanodeService dn : dns) {
        DatanodeLayoutStorage layoutStorage;
        layoutStorage = new DatanodeLayoutStorage(dn.getConf(),
            UUID.randomUUID().toString(), layoutVersion);
        layoutStorage.initialize();
      }
    }

    private void configureSCM() {
=======
    protected void configureSCM() {
>>>>>>> 685ff3fc
      conf.set(ScmConfigKeys.OZONE_SCM_CLIENT_ADDRESS_KEY, "127.0.0.1:0");
      conf.set(ScmConfigKeys.OZONE_SCM_BLOCK_CLIENT_ADDRESS_KEY, "127.0.0.1:0");
      conf.set(ScmConfigKeys.OZONE_SCM_DATANODE_ADDRESS_KEY, "127.0.0.1:0");
      conf.set(ScmConfigKeys.OZONE_SCM_HTTP_ADDRESS_KEY, "127.0.0.1:0");
      conf.setInt(ScmConfigKeys.OZONE_SCM_HANDLER_COUNT_KEY, numOfScmHandlers);
      conf.set(HddsConfigKeys.HDDS_SCM_WAIT_TIME_AFTER_SAFE_MODE_EXIT,
          "3s");
      configureSCMheartbeat();
    }

    private void configureSCMheartbeat() {
      if (hbInterval.isPresent()) {
        conf.setTimeDuration(HDDS_HEARTBEAT_INTERVAL,
            hbInterval.get(), TimeUnit.MILLISECONDS);
      } else {
        conf.setTimeDuration(HDDS_HEARTBEAT_INTERVAL,
            DEFAULT_HB_INTERVAL_MS,
            TimeUnit.MILLISECONDS);
      }

      if (hbProcessorInterval.isPresent()) {
        conf.setTimeDuration(
            ScmConfigKeys.OZONE_SCM_HEARTBEAT_PROCESS_INTERVAL,
            hbProcessorInterval.get(),
            TimeUnit.MILLISECONDS);
      } else {
        conf.setTimeDuration(
            ScmConfigKeys.OZONE_SCM_HEARTBEAT_PROCESS_INTERVAL,
            DEFAULT_HB_PROCESSOR_INTERVAL_MS,
            TimeUnit.MILLISECONDS);
      }
    }

    private void configureOM() {
      conf.set(OMConfigKeys.OZONE_OM_ADDRESS_KEY, "127.0.0.1:0");
      conf.set(OMConfigKeys.OZONE_OM_HTTP_ADDRESS_KEY, "127.0.0.1:0");
      conf.setInt(OMConfigKeys.OZONE_OM_HANDLER_COUNT_KEY, numOfOmHandlers);
    }

    private void configureHddsDatanodes() {
      conf.set(ScmConfigKeys.HDDS_REST_HTTP_ADDRESS_KEY, "0.0.0.0:0");
      conf.set(HddsConfigKeys.HDDS_DATANODE_HTTP_ADDRESS_KEY, "0.0.0.0:0");
      conf.setBoolean(OzoneConfigKeys.DFS_CONTAINER_IPC_RANDOM_PORT,
          randomContainerPort);
      conf.setBoolean(OzoneConfigKeys.DFS_CONTAINER_RATIS_IPC_RANDOM_PORT,
          randomContainerPort);

      conf.setFromObject(new ReplicationConfig().setPort(0));
    }

    private void configureTrace() {
      if (enableTrace.isPresent()) {
        conf.setBoolean(OzoneConfigKeys.OZONE_TRACE_ENABLED_KEY,
            enableTrace.get());
        GenericTestUtils.setRootLogLevel(Level.TRACE);
      }
      GenericTestUtils.setRootLogLevel(Level.INFO);
    }

    protected void configureRecon() throws IOException {
      ConfigurationProvider.resetConfiguration();

      TemporaryFolder tempFolder = new TemporaryFolder();
      tempFolder.create();
      File tempNewFolder = tempFolder.newFolder();
      conf.set(OZONE_RECON_DB_DIR,
          tempNewFolder.getAbsolutePath());
      conf.set(OZONE_RECON_OM_SNAPSHOT_DB_DIR, tempNewFolder
          .getAbsolutePath());
      conf.set(OZONE_RECON_SCM_DB_DIR,
          tempNewFolder.getAbsolutePath());

      ReconSqlDbConfig dbConfig = conf.getObject(ReconSqlDbConfig.class);
      dbConfig.setJdbcUrl("jdbc:derby:" + tempNewFolder.getAbsolutePath()
          + "/ozone_recon_derby.db");
      conf.setFromObject(dbConfig);

      conf.set(OZONE_RECON_HTTP_ADDRESS_KEY, "0.0.0.0:0");
      conf.set(OZONE_RECON_DATANODE_ADDRESS_KEY, "0.0.0.0:0");

      ConfigurationProvider.setConfiguration(conf);
    }
  }
}<|MERGE_RESOLUTION|>--- conflicted
+++ resolved
@@ -137,10 +137,10 @@
    * @throws IOException if there is an I/O error
    */
   MiniOzoneClusterImpl(OzoneConfiguration conf,
-      OzoneManager ozoneManager,
-      StorageContainerManager scm,
-      List<HddsDatanodeService> hddsDatanodes,
-      ReconServer reconServer) {
+                       OzoneManager ozoneManager,
+                       StorageContainerManager scm,
+                       List<HddsDatanodeService> hddsDatanodes,
+                       ReconServer reconServer) {
     this.conf = conf;
     this.ozoneManager = ozoneManager;
     this.scm = scm;
@@ -239,11 +239,11 @@
    */
   @Override
   public void waitForPipelineTobeReady(HddsProtos.ReplicationFactor factor,
-                                int timeoutInMs) throws
-          TimeoutException, InterruptedException {
+                                       int timeoutInMs) throws
+      TimeoutException, InterruptedException {
     GenericTestUtils.waitFor(() -> {
       int openPipelineCount = scm.getPipelineManager().
-              getPipelines(HddsProtos.ReplicationType.RATIS,
+          getPipelines(HddsProtos.ReplicationType.RATIS,
               factor, Pipeline.PipelineState.OPEN).size();
       return openPipelineCount >= 1;
     }, 1000, timeoutInMs);
@@ -632,7 +632,7 @@
       Path metaDir = Paths.get(path, "ozone-meta");
       Files.createDirectories(metaDir);
       conf.set(HddsConfigKeys.OZONE_METADATA_DIRS, metaDir.toString());
-     // conf.setBoolean(ScmConfigKeys.OZONE_SCM_HA_ENABLE_KEY, true);
+      // conf.setBoolean(ScmConfigKeys.OZONE_SCM_HA_ENABLE_KEY, true);
       if (!chunkSize.isPresent()) {
         //set it to 1MB by default in tests
         chunkSize = Optional.of(1);
@@ -844,8 +844,6 @@
       return hddsDatanodes;
     }
 
-<<<<<<< HEAD
-
     private void configureLayoutVersionInDatanodes(
         List<HddsDatanodeService> dns, int layoutVersion) throws IOException {
       for (HddsDatanodeService dn : dns) {
@@ -856,10 +854,7 @@
       }
     }
 
-    private void configureSCM() {
-=======
     protected void configureSCM() {
->>>>>>> 685ff3fc
       conf.set(ScmConfigKeys.OZONE_SCM_CLIENT_ADDRESS_KEY, "127.0.0.1:0");
       conf.set(ScmConfigKeys.OZONE_SCM_BLOCK_CLIENT_ADDRESS_KEY, "127.0.0.1:0");
       conf.set(ScmConfigKeys.OZONE_SCM_DATANODE_ADDRESS_KEY, "127.0.0.1:0");

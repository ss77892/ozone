--- conflicted
+++ resolved
@@ -90,11 +90,8 @@
   private RocksDBConfiguration rocksDBConfiguration;
   // Flag to indicate if the RocksDB should be opened readonly.
   private boolean openReadOnly = false;
-<<<<<<< HEAD
   private int maxFSSnapshots = 0;
-=======
   private final DBProfile defaultCfProfile;
->>>>>>> 4e364001
 
   /**
    * Create DBStoreBuilder from a generic DBDefinition.
@@ -192,23 +189,17 @@
         throw new IOException("The DB destination directory should exist.");
       }
 
-<<<<<<< HEAD
-    return new RDBStore(dbFile, rocksDBOption, writeOptions, tableConfigs,
-        registry, openReadOnly, maxFSSnapshots);
+      return new RDBStore(dbFile, rocksDBOption, writeOptions, tableConfigs,
+          registry, openReadOnly, maxFSSnapshots, dbJmxBeanNameName);
+    } finally {
+      tableConfigs.forEach(TableConfig::close);
+    }
   }
 
   public DBStoreBuilder setMaxFSSnapshots(int maxFSSnapshots) {
     this.maxFSSnapshots = maxFSSnapshots;
     return this;
-=======
-      return new RDBStore(dbFile, rocksDBOption, writeOptions, tableConfigs,
-          registry, openReadOnly, dbJmxBeanNameName);
-    } finally {
-      tableConfigs.forEach(TableConfig::close);
-    }
->>>>>>> 4e364001
-  }
-
+  }
   public DBStoreBuilder setName(String name) {
     dbname = name;
     return this;

/*
 * Licensed to the Apache Software Foundation (ASF) under one
 * or more contributor license agreements.  See the NOTICE file
 * distributed with this work for additional information
 * regarding copyright ownership.  The ASF licenses this file
 * to you under the Apache License, Version 2.0 (the
 * "License"); you may not use this file except in compliance
 *  with the License.  You may obtain a copy of the License at
 *
 *      http://www.apache.org/licenses/LICENSE-2.0
 *
 *  Unless required by applicable law or agreed to in writing, software
 *  distributed under the License is distributed on an "AS IS" BASIS,
 *  WITHOUT WARRANTIES OR CONDITIONS OF ANY KIND, either express or implied.
 *  See the License for the specific language governing permissions and
 *  limitations under the License.
 */

package org.apache.hadoop.ozone.container;

import java.io.IOException;
import java.nio.ByteBuffer;
import java.util.LinkedList;
import java.util.List;
import java.util.Map;
import java.util.Random;

import org.apache.hadoop.conf.StorageUnit;
import org.apache.hadoop.hdds.HddsUtils;
import org.apache.hadoop.hdds.client.BlockID;
import org.apache.hadoop.hdds.protocol.datanode.proto.ContainerProtos;
import org.apache.hadoop.hdds.protocol.datanode.proto.ContainerProtos.ChecksumType;
import org.apache.hadoop.hdds.protocol.datanode.proto.ContainerProtos.ContainerCommandRequestProto;
import org.apache.hadoop.hdds.protocol.datanode.proto.ContainerProtos.ContainerCommandRequestProto.Builder;
import org.apache.hadoop.hdds.protocol.datanode.proto.ContainerProtos.ContainerCommandResponseProto;
import org.apache.hadoop.hdds.protocol.datanode.proto.ContainerProtos.KeyValue;
import org.apache.hadoop.hdds.ratis.RatisHelper;
import org.apache.hadoop.hdds.scm.pipeline.MockPipeline;
import org.apache.hadoop.hdds.scm.pipeline.Pipeline;
import org.apache.hadoop.hdds.security.token.OzoneBlockTokenIdentifier;
import org.apache.hadoop.ozone.HddsDatanodeService;
import org.apache.hadoop.ozone.common.Checksum;
import org.apache.hadoop.ozone.common.ChunkBuffer;
import org.apache.hadoop.ozone.common.OzoneChecksumException;
import org.apache.hadoop.ozone.container.common.helpers.BlockData;
import org.apache.hadoop.ozone.container.common.helpers.ChunkInfo;
import org.apache.hadoop.ozone.container.common.transport.server.ratis.XceiverServerRatis;
import org.apache.hadoop.security.token.Token;

import com.google.common.base.Preconditions;
import com.google.common.base.Strings;
<<<<<<< HEAD
import org.apache.ratis.protocol.RaftGroupId;
=======
>>>>>>> 375da4d2
import org.apache.ratis.server.RaftServer;
import org.apache.ratis.statemachine.StateMachine;
import org.junit.Assert;
import org.slf4j.Logger;
import org.slf4j.LoggerFactory;

/**
 * Helpers for container tests.
 */
public final class ContainerTestHelper {
  private static final Logger LOG = LoggerFactory.getLogger(
      ContainerTestHelper.class);
  private static Random r = new Random();

  public static final long CONTAINER_MAX_SIZE =
      (long) StorageUnit.GB.toBytes(1);

  /**
   * Never constructed.
   */
  private ContainerTestHelper() {
  }

  // TODO: mock multi-node pipeline

  /**
   * Creates a ChunkInfo for testing.
   *
   * @param keyID - ID of the key
   * @param seqNo - Chunk number.
   * @return ChunkInfo
   */
  public static ChunkInfo getChunk(long keyID, int seqNo, long offset,
      long len) {
    return new ChunkInfo(String.format("%d.data.%d", keyID,
        seqNo), offset, len);
  }

  /**
   * Generates some data of the requested len.
   *
   * @param len - Number of bytes.
   * @return byte array with valid data.
   */
  public static ChunkBuffer getData(int len) {
    byte[] data = new byte[len];
    r.nextBytes(data);
    return ChunkBuffer.wrap(ByteBuffer.wrap(data));
  }

  /**
   * Computes the hash and sets the value correctly.
   *
   * @param info - chunk info.
   * @param data - data array
   */
  public static void setDataChecksum(ChunkInfo info, ChunkBuffer data)
      throws OzoneChecksumException {
    Checksum checksum = new Checksum(ChecksumType.CRC32,
        1024 * 1024);
    info.setChecksumData(checksum.computeChecksum(data));
    data.rewind();
  }

  /**
   * Returns a writeChunk Request.
   *
   * @param pipeline - A set of machines where this container lives.
   * @param blockID - Block ID of the chunk.
   * @param datalen - Length of data.
   * @param token - block token.
   * @return ContainerCommandRequestProto
   */
  public static ContainerCommandRequestProto getWriteChunkRequest(
      Pipeline pipeline, BlockID blockID, int datalen, String token)
      throws IOException {
    LOG.trace("writeChunk {} (blockID={}) to pipeline={}",
        datalen, blockID, pipeline);
    return getWriteChunkRequest(pipeline, blockID, datalen, 0, token);
  }

  /**
   * Returns a writeChunk Request.
   *
   * @param pipeline - A set of machines where this container lives.
   * @param blockID - Block ID of the chunk.
   * @param datalen - Length of data.
   * @param token - block token.
   * @return ContainerCommandRequestProto
   */
  public static ContainerCommandRequestProto getWriteChunkRequest(
      Pipeline pipeline, BlockID blockID, int datalen, int seq, String token)
      throws IOException {
    LOG.trace("writeChunk {} (blockID={}) to pipeline={}",
        datalen, blockID, pipeline);
    ContainerProtos.WriteChunkRequestProto.Builder writeRequest =
        ContainerProtos.WriteChunkRequestProto
            .newBuilder();

    writeRequest.setBlockID(blockID.getDatanodeBlockIDProtobuf());

    ChunkBuffer data = getData(datalen);
    ChunkInfo info = getChunk(blockID.getLocalID(), seq, 0, datalen);
    setDataChecksum(info, data);

    writeRequest.setChunkData(info.getProtoBufMessage());
    writeRequest.setData(data.toByteString());

    Builder request =
        ContainerCommandRequestProto.newBuilder();
    request.setCmdType(ContainerProtos.Type.WriteChunk);
    request.setContainerID(blockID.getContainerID());
    request.setWriteChunk(writeRequest);
    request.setDatanodeUuid(pipeline.getFirstNode().getUuidString());
    if (!Strings.isNullOrEmpty(token)) {
      request.setEncodedToken(token);
    }

    return request.build();
  }

  /**
   * Returns PutSmallFile Request that we can send to the container.
   *
   * @param pipeline - Pipeline
   * @param blockID - Block ID of the small file.
   * @param dataLen - Number of bytes in the data
   * @return ContainerCommandRequestProto
   */
  public static ContainerCommandRequestProto getWriteSmallFileRequest(
      Pipeline pipeline, BlockID blockID, int dataLen)
      throws Exception {
    ContainerProtos.PutSmallFileRequestProto.Builder smallFileRequest =
        ContainerProtos.PutSmallFileRequestProto.newBuilder();
    ChunkBuffer data = getData(dataLen);
    ChunkInfo info = getChunk(blockID.getLocalID(), 0, 0, dataLen);
    setDataChecksum(info, data);


    ContainerProtos.PutBlockRequestProto.Builder putRequest =
        ContainerProtos.PutBlockRequestProto.newBuilder();

    BlockData blockData = new BlockData(blockID);
    List<ContainerProtos.ChunkInfo> newList = new LinkedList<>();
    newList.add(info.getProtoBufMessage());
    blockData.setChunks(newList);
    putRequest.setBlockData(blockData.getProtoBufMessage());

    smallFileRequest.setChunkInfo(info.getProtoBufMessage());
    smallFileRequest.setData(data.toByteString());
    smallFileRequest.setBlock(putRequest);

    Builder request =
        ContainerCommandRequestProto.newBuilder();
    request.setCmdType(ContainerProtos.Type.PutSmallFile);
    request.setContainerID(blockID.getContainerID());
    request.setPutSmallFile(smallFileRequest);
    request.setDatanodeUuid(pipeline.getFirstNode().getUuidString());
    return request.build();
  }


  public static ContainerCommandRequestProto getReadSmallFileRequest(
      Pipeline pipeline, ContainerProtos.PutBlockRequestProto putKey)
      throws Exception {
    ContainerProtos.GetSmallFileRequestProto.Builder smallFileRequest =
        ContainerProtos.GetSmallFileRequestProto.newBuilder();
    ContainerCommandRequestProto getKey = getBlockRequest(pipeline, putKey);
    smallFileRequest.setBlock(getKey.getGetBlock());

    Builder request =
        ContainerCommandRequestProto.newBuilder();
    request.setCmdType(ContainerProtos.Type.GetSmallFile);
    request.setContainerID(getKey.getGetBlock().getBlockID().getContainerID());
    request.setGetSmallFile(smallFileRequest);
    request.setDatanodeUuid(pipeline.getFirstNode().getUuidString());
    return request.build();
  }

  /**
   * Returns a read Request.
   *
   * @param pipeline pipeline.
   * @param request writeChunkRequest.
   * @return Request.
   */
  public static ContainerCommandRequestProto getReadChunkRequest(
      Pipeline pipeline, ContainerProtos.WriteChunkRequestProto request)
      throws IOException {
    LOG.trace("readChunk blockID={} from pipeline={}",
        request.getBlockID(), pipeline);

    ContainerProtos.ReadChunkRequestProto.Builder readRequest =
        ContainerProtos.ReadChunkRequestProto.newBuilder();
    readRequest.setBlockID(request.getBlockID());
    readRequest.setChunkData(request.getChunkData());

    Builder newRequest =
        ContainerCommandRequestProto.newBuilder();
    newRequest.setCmdType(ContainerProtos.Type.ReadChunk);
    newRequest.setContainerID(readRequest.getBlockID().getContainerID());
    newRequest.setReadChunk(readRequest);
    newRequest.setDatanodeUuid(pipeline.getFirstNode().getUuidString());
    return newRequest.build();
  }

  /**
   * Returns a delete Request.
   *
   * @param pipeline pipeline.
   * @param writeRequest - write request
   * @return request
   */
  public static ContainerCommandRequestProto getDeleteChunkRequest(
      Pipeline pipeline, ContainerProtos.WriteChunkRequestProto writeRequest)
      throws IOException {
    LOG.trace("deleteChunk blockID={} from pipeline={}",
        writeRequest.getBlockID(), pipeline);

    ContainerProtos.DeleteChunkRequestProto.Builder deleteRequest =
        ContainerProtos.DeleteChunkRequestProto
            .newBuilder();

    deleteRequest.setChunkData(writeRequest.getChunkData());
    deleteRequest.setBlockID(writeRequest.getBlockID());

    Builder request =
        ContainerCommandRequestProto.newBuilder();
    request.setCmdType(ContainerProtos.Type.DeleteChunk);
    request.setContainerID(writeRequest.getBlockID().getContainerID());
    request.setDeleteChunk(deleteRequest);
    request.setDatanodeUuid(pipeline.getFirstNode().getUuidString());
    return request.build();
  }

  /**
   * Returns a create container command for test purposes. There are a bunch of
   * tests where we need to just send a request and get a reply.
   *
   * @return ContainerCommandRequestProto.
   */
  public static ContainerCommandRequestProto getCreateContainerRequest(
      long containerID, Pipeline pipeline) throws IOException {
    LOG.trace("addContainer: {}", containerID);
    return getContainerCommandRequestBuilder(containerID, pipeline).build();
  }

  /**
   * Returns a create container command with token. There are a bunch of
   * tests where we need to just send a request and get a reply.
   *
   * @return ContainerCommandRequestProto.
   */
  public static ContainerCommandRequestProto getCreateContainerRequest(
      long containerID, Pipeline pipeline, Token token) throws IOException {
    LOG.trace("addContainer: {}", containerID);
    return getContainerCommandRequestBuilder(containerID, pipeline)
        .setEncodedToken(token.encodeToUrlString())
        .build();
  }

  private static Builder getContainerCommandRequestBuilder(long containerID,
      Pipeline pipeline) throws IOException {
    Builder request =
        ContainerCommandRequestProto.newBuilder();
    request.setCmdType(ContainerProtos.Type.CreateContainer);
    request.setContainerID(containerID);
    request.setCreateContainer(
        ContainerProtos.CreateContainerRequestProto.getDefaultInstance());
    request.setDatanodeUuid(pipeline.getFirstNode().getUuidString());

    return request;
  }

  /**
   * Returns a create container command for test purposes. There are a bunch of
   * tests where we need to just send a request and get a reply.
   *
   * @return ContainerCommandRequestProto.
   */
  public static ContainerCommandRequestProto getCreateContainerSecureRequest(
      long containerID, Pipeline pipeline,
      Token<OzoneBlockTokenIdentifier> token) throws IOException {
    LOG.trace("addContainer: {}", containerID);

    Builder request = getContainerCommandRequestBuilder(containerID, pipeline);
    if(token != null){
      request.setEncodedToken(token.encodeToUrlString());
    }
    return request.build();
  }

  /**
   * Return an update container command for test purposes.
   * Creates a container data based on the given meta data,
   * and request to update an existing container with it.
   */
  public static ContainerCommandRequestProto getUpdateContainerRequest(
      long containerID, Map<String, String> metaData) throws IOException {
    ContainerProtos.UpdateContainerRequestProto.Builder updateRequestBuilder =
        ContainerProtos.UpdateContainerRequestProto.newBuilder();
    String[] keys = metaData.keySet().toArray(new String[]{});
    for (String key : keys) {
      KeyValue.Builder kvBuilder = KeyValue.newBuilder();
      kvBuilder.setKey(key);
      kvBuilder.setValue(metaData.get(key));
      updateRequestBuilder.addMetadata(kvBuilder.build());
    }
    Pipeline pipeline =
        MockPipeline.createSingleNodePipeline();

    Builder request =
        ContainerCommandRequestProto.newBuilder();
    request.setCmdType(ContainerProtos.Type.UpdateContainer);
    request.setContainerID(containerID);
    request.setUpdateContainer(updateRequestBuilder.build());
    request.setDatanodeUuid(pipeline.getFirstNode().getUuidString());
    return request.build();
  }

  /**
   * Returns a create container response for test purposes. There are a bunch of
   * tests where we need to just send a request and get a reply.
   *
   * @return ContainerCommandRequestProto.
   */
  public static ContainerCommandResponseProto
      getCreateContainerResponse(ContainerCommandRequestProto request) {

    ContainerCommandResponseProto.Builder response =
        ContainerCommandResponseProto.newBuilder();
    response.setCmdType(ContainerProtos.Type.CreateContainer);
    response.setTraceID(request.getTraceID());
    response.setCreateContainer(
        ContainerProtos.CreateContainerResponseProto.getDefaultInstance());
    response.setResult(ContainerProtos.Result.SUCCESS);
    return response.build();
  }

  /**
   * Returns the PutBlockRequest for test purpose.
   * @param pipeline - pipeline.
   * @param writeRequest - Write Chunk Request.
   * @return - Request
   */
  public static ContainerCommandRequestProto getPutBlockRequest(
      Pipeline pipeline, ContainerProtos.WriteChunkRequestProto writeRequest)
      throws IOException {
    return getPutBlockRequest(pipeline, null, writeRequest);
  }

  /**
   * Returns the PutBlockRequest for test purpose.
   * @param pipeline - pipeline.
   * @param token - token.
   * @param writeRequest - Write Chunk Request.
   * @return - Request
   */
  public static ContainerCommandRequestProto getPutBlockRequest(
      Pipeline pipeline, String token,
      ContainerProtos.WriteChunkRequestProto writeRequest)
      throws IOException {
    LOG.trace("putBlock: {} to pipeline={} with token {}",
        writeRequest.getBlockID(), pipeline, token);

    ContainerProtos.PutBlockRequestProto.Builder putRequest =
        ContainerProtos.PutBlockRequestProto.newBuilder();

    BlockData blockData = new BlockData(
        BlockID.getFromProtobuf(writeRequest.getBlockID()));
    List<ContainerProtos.ChunkInfo> newList = new LinkedList<>();
    newList.add(writeRequest.getChunkData());
    blockData.setChunks(newList);
    blockData.setBlockCommitSequenceId(0);
    putRequest.setBlockData(blockData.getProtoBufMessage());

    Builder request =
        ContainerCommandRequestProto.newBuilder();
    request.setCmdType(ContainerProtos.Type.PutBlock);
    request.setContainerID(blockData.getContainerID());
    request.setPutBlock(putRequest);
    request.setDatanodeUuid(pipeline.getFirstNode().getUuidString());
    if (!Strings.isNullOrEmpty(token)) {
      request.setEncodedToken(token);
    }
    return request.build();
  }

  /**
   * Gets a GetBlockRequest for test purpose.
   * @param  pipeline - pipeline
   * @param putBlockRequest - putBlockRequest.
   * @return - Request
   * immediately.
   */
  public static ContainerCommandRequestProto getBlockRequest(
      Pipeline pipeline, ContainerProtos.PutBlockRequestProto putBlockRequest)
      throws IOException {
    ContainerProtos.DatanodeBlockID blockID =
        putBlockRequest.getBlockData().getBlockID();
    LOG.trace("getKey: blockID={}", blockID);

    ContainerProtos.GetBlockRequestProto.Builder getRequest =
        ContainerProtos.GetBlockRequestProto.newBuilder();
    getRequest.setBlockID(blockID);

    Builder request =
        ContainerCommandRequestProto.newBuilder();
    request.setCmdType(ContainerProtos.Type.GetBlock);
    request.setContainerID(blockID.getContainerID());
    request.setGetBlock(getRequest);
    request.setDatanodeUuid(pipeline.getFirstNode().getUuidString());
    return request.build();
  }

  /**
   * Verify the response against the request.
   *
   * @param request - Request
   * @param response - Response
   */
  public static void verifyGetBlock(ContainerCommandRequestProto request,
      ContainerCommandResponseProto response, int expectedChunksCount) {
    Assert.assertEquals(ContainerProtos.Result.SUCCESS, response.getResult());
    Assert.assertEquals(expectedChunksCount,
        response.getGetBlock().getBlockData().getChunksCount());
  }

  /**
   * @param pipeline - pipeline.
   * @param putBlockRequest - putBlockRequest.
   * @return - Request
   */
  public static ContainerCommandRequestProto getDeleteBlockRequest(
      Pipeline pipeline, ContainerProtos.PutBlockRequestProto putBlockRequest)
      throws IOException {
    ContainerProtos.DatanodeBlockID blockID = putBlockRequest.getBlockData()
        .getBlockID();
    LOG.trace("deleteBlock: name={}", blockID);
    ContainerProtos.DeleteBlockRequestProto.Builder delRequest =
        ContainerProtos.DeleteBlockRequestProto.newBuilder();
    delRequest.setBlockID(blockID);
    Builder request =
        ContainerCommandRequestProto.newBuilder();
    request.setCmdType(ContainerProtos.Type.DeleteBlock);
    request.setContainerID(blockID.getContainerID());
    request.setDeleteBlock(delRequest);
    request.setDatanodeUuid(pipeline.getFirstNode().getUuidString());
    return request.build();
  }

  /**
   * Returns a close container request.
   * @param pipeline - pipeline
   * @param containerID - ID of the container.
   * @return ContainerCommandRequestProto.
   */
  public static ContainerCommandRequestProto getCloseContainer(
      Pipeline pipeline, long containerID) throws IOException {
    return ContainerCommandRequestProto.newBuilder()
        .setCmdType(ContainerProtos.Type.CloseContainer)
        .setContainerID(containerID)
        .setCloseContainer(
            ContainerProtos.CloseContainerRequestProto.getDefaultInstance())
        .setDatanodeUuid(pipeline.getFirstNode().getUuidString())
        .build();
  }

  /**
   * Returns a simple request without traceId.
   * @param pipeline - pipeline
   * @param containerID - ID of the container.
   * @return ContainerCommandRequestProto without traceId.
   */
  public static ContainerCommandRequestProto getRequestWithoutTraceId(
      Pipeline pipeline, long containerID) throws IOException {
    Preconditions.checkNotNull(pipeline);
    return ContainerCommandRequestProto.newBuilder()
        .setCmdType(ContainerProtos.Type.CloseContainer)
        .setContainerID(containerID)
        .setCloseContainer(
            ContainerProtos.CloseContainerRequestProto.getDefaultInstance())
        .setDatanodeUuid(pipeline.getFirstNode().getUuidString())
        .build();
  }

  /**
   * Returns a delete container request.
   * @param pipeline - pipeline
   * @return ContainerCommandRequestProto.
   */
  public static ContainerCommandRequestProto getDeleteContainer(
      Pipeline pipeline, long containerID, boolean forceDelete)
      throws IOException {
    Preconditions.checkNotNull(pipeline);
    ContainerProtos.DeleteContainerRequestProto deleteRequest =
        ContainerProtos.DeleteContainerRequestProto.newBuilder().
            setForceDelete(forceDelete).build();
    return ContainerCommandRequestProto.newBuilder()
        .setCmdType(ContainerProtos.Type.DeleteContainer)
        .setContainerID(containerID)
        .setDeleteContainer(
            ContainerProtos.DeleteContainerRequestProto.getDefaultInstance())
        .setDeleteContainer(deleteRequest)
        .setDatanodeUuid(pipeline.getFirstNode().getUuidString())
        .build();
  }

  private static void sleep(long milliseconds) {
    try {
      Thread.sleep(milliseconds);
    } catch (InterruptedException e) {
      Thread.currentThread().interrupt();
    }
  }

  public static BlockID getTestBlockID(long containerID) {
    // Add 2ms delay so that localID based on UtcTime
    // won't collide.
    sleep(2);
    return new BlockID(containerID, HddsUtils.getTime());
  }

  public static long getTestContainerID() {
    return HddsUtils.getTime();
  }

  public static String getFixedLengthString(String string, int length) {
    return String.format("%1$" + length + "s", string);
  }

  private static RaftServer.Division getRaftServerDivision(
      HddsDatanodeService dn, Pipeline pipeline) throws Exception {
    if (!pipeline.getNodes().contains(dn.getDatanodeDetails())) {
      throw new IllegalArgumentException("Pipeline:" + pipeline.getId() +
          " not exist in datanode:" + dn.getDatanodeDetails().getUuid());
    }

<<<<<<< HEAD
    XceiverServerSpi serverSpi = dn.getDatanodeStateMachine().
        getContainer().getWriteChannel();
    RaftServer server = (((XceiverServerRatis) serverSpi).getServer());
    RaftGroupId groupId =
        pipeline == null ? server.getGroupIds().iterator().next() :
            RatisHelper.newRaftGroup(pipeline).getGroupId();

    return server.getDivision(groupId);
=======
    XceiverServerRatis server =
        (XceiverServerRatis) (dn.getDatanodeStateMachine().
        getContainer().getWriteChannel());
    return server.getServerDivision(
        RatisHelper.newRaftGroup(pipeline).getGroupId());
>>>>>>> 375da4d2
  }

  public static StateMachine getStateMachine(HddsDatanodeService dn,
      Pipeline pipeline) throws Exception {
    return getRaftServerDivision(dn, pipeline).getStateMachine();
  }

  public static boolean isRatisLeader(HddsDatanodeService dn, Pipeline pipeline)
      throws Exception {
    return getRaftServerDivision(dn, pipeline).getInfo().isLeader();
  }

  public static boolean isRatisFollower(HddsDatanodeService dn,
      Pipeline pipeline) throws Exception {
    return getRaftServerDivision(dn, pipeline).getInfo().isFollower();
  }
}<|MERGE_RESOLUTION|>--- conflicted
+++ resolved
@@ -49,10 +49,6 @@
 
 import com.google.common.base.Preconditions;
 import com.google.common.base.Strings;
-<<<<<<< HEAD
-import org.apache.ratis.protocol.RaftGroupId;
-=======
->>>>>>> 375da4d2
 import org.apache.ratis.server.RaftServer;
 import org.apache.ratis.statemachine.StateMachine;
 import org.junit.Assert;
@@ -591,22 +587,11 @@
           " not exist in datanode:" + dn.getDatanodeDetails().getUuid());
     }
 
-<<<<<<< HEAD
-    XceiverServerSpi serverSpi = dn.getDatanodeStateMachine().
-        getContainer().getWriteChannel();
-    RaftServer server = (((XceiverServerRatis) serverSpi).getServer());
-    RaftGroupId groupId =
-        pipeline == null ? server.getGroupIds().iterator().next() :
-            RatisHelper.newRaftGroup(pipeline).getGroupId();
-
-    return server.getDivision(groupId);
-=======
     XceiverServerRatis server =
         (XceiverServerRatis) (dn.getDatanodeStateMachine().
         getContainer().getWriteChannel());
     return server.getServerDivision(
         RatisHelper.newRaftGroup(pipeline).getGroupId());
->>>>>>> 375da4d2
   }
 
   public static StateMachine getStateMachine(HddsDatanodeService dn,

--- conflicted
+++ resolved
@@ -38,19 +38,13 @@
 import static org.junit.jupiter.api.Assertions.assertNotEquals;
 import static org.junit.jupiter.api.Assertions.assertNotNull;
 import static org.junit.jupiter.api.Assertions.assertNull;
-<<<<<<< HEAD
 import static org.junit.jupiter.api.Assertions.assertTrue;
+import static org.mockito.ArgumentMatchers.any;
 import static org.mockito.ArgumentMatchers.anyLong;
 import static org.mockito.ArgumentMatchers.anyMap;
 import static org.mockito.ArgumentMatchers.eq;
-import static org.mockito.Mockito.any;
 import static org.mockito.Mockito.atMostOnce;
-=======
-import static org.mockito.ArgumentMatchers.any;
-import static org.mockito.ArgumentMatchers.eq;
 import static org.mockito.Mockito.doAnswer;
-import static org.mockito.Mockito.doCallRealMethod;
->>>>>>> 8ceb5c31
 import static org.mockito.Mockito.mock;
 import static org.mockito.Mockito.reset;
 import static org.mockito.Mockito.spy;
@@ -89,6 +83,7 @@
 import org.apache.hadoop.conf.StorageUnit;
 import org.apache.hadoop.fs.FileUtil;
 import org.apache.hadoop.hdds.client.BlockID;
+import org.apache.hadoop.hdds.conf.ConfigurationSource;
 import org.apache.hadoop.hdds.conf.OzoneConfiguration;
 import org.apache.hadoop.hdds.protocol.DatanodeDetails;
 import org.apache.hadoop.hdds.protocol.MockDatanodeDetails;
@@ -96,12 +91,9 @@
 import org.apache.hadoop.hdds.protocol.datanode.proto.ContainerProtos.ContainerCommandRequestProto;
 import org.apache.hadoop.hdds.protocol.datanode.proto.ContainerProtos.ContainerDataProto.State;
 import org.apache.hadoop.hdds.protocol.datanode.proto.ContainerProtos.ContainerType;
-<<<<<<< HEAD
 import org.apache.hadoop.hdds.protocol.proto.StorageContainerDatanodeProtocolProtos.ContainerReplicaProto;
+import org.apache.hadoop.hdds.scm.ScmConfigKeys;
 import org.apache.hadoop.hdds.scm.XceiverClientSpi;
-=======
-import org.apache.hadoop.hdds.scm.ScmConfigKeys;
->>>>>>> 8ceb5c31
 import org.apache.hadoop.hdds.scm.container.common.helpers.StorageContainerException;
 import org.apache.hadoop.hdds.scm.pipeline.Pipeline;
 import org.apache.hadoop.hdds.scm.pipeline.PipelineID;
@@ -147,12 +139,9 @@
 import org.junit.jupiter.params.provider.MethodSource;
 import org.mockito.MockedStatic;
 import org.mockito.Mockito;
-<<<<<<< HEAD
 import org.mockito.invocation.InvocationOnMock;
-=======
 import org.slf4j.Logger;
 import org.slf4j.LoggerFactory;
->>>>>>> 8ceb5c31
 
 /**
  * Unit tests for {@link KeyValueHandler}.
@@ -175,8 +164,8 @@
 
   private HddsDispatcher dispatcher;
   private KeyValueHandler handler;
-<<<<<<< HEAD
   private OzoneConfiguration conf;
+  private long maxContainerSize;
 
   /**
    * Number of corrupt blocks and chunks.
@@ -200,13 +189,6 @@
 
   @BeforeEach
   public void setup() throws IOException {
-=======
-  private long maxContainerSize;
-
-  @BeforeEach
-  public void setup() throws StorageContainerException {
-    OzoneConfiguration conf = new OzoneConfiguration();
->>>>>>> 8ceb5c31
     // Create mock HddsDispatcher and KeyValueHandler.
     conf = new OzoneConfiguration();
     conf.set(HDDS_DATANODE_DIR_KEY, tempDir.toString());
@@ -487,14 +469,14 @@
     assertEquals(1, hddsVolumeList.size());
 
     final ContainerMetrics metrics = ContainerMetrics.create(conf);
-    
+
     final AtomicInteger icrReceived = new AtomicInteger(0);
 
     final KeyValueHandler kvHandler = new KeyValueHandler(conf,
         datanodeId, containerSet, volumeSet, metrics,
-        c -> icrReceived.incrementAndGet());
+        c -> icrReceived.incrementAndGet(), new ContainerChecksumTreeManager(conf));
     kvHandler.setClusterID(clusterId);
-    
+
     final ContainerCommandRequestProto createContainer =
         createContainerRequest(datanodeId, containerID);
 
@@ -505,7 +487,7 @@
     }).when(containerSet).addContainer(any());
 
     semaphore.acquire();
-    CompletableFuture.runAsync(() -> 
+    CompletableFuture.runAsync(() ->
         kvHandler.handleCreateContainer(createContainer, null)
     );
 
@@ -515,7 +497,7 @@
     semaphore.release();
 
     LOG.info("Committed bytes: {}", hddsVolume.getCommittedBytes());
-    
+
     // release committed bytes as exception is thrown
     GenericTestUtils.waitFor(() -> hddsVolume.getCommittedBytes() == 0,
             1000, 50000);
@@ -615,7 +597,60 @@
     }
   }
 
-<<<<<<< HEAD
+  /**
+   * Tests that deleting a container decrements the cached used space of its volume.
+   */
+  @Test
+  public void testDeleteDecrementsVolumeUsedSpace() throws IOException {
+    final long containerID = 1;
+    final String clusterId = UUID.randomUUID().toString();
+    final String datanodeId = UUID.randomUUID().toString();
+    final ContainerSet containerSet = newContainerSet();
+    final MutableVolumeSet volumeSet = mock(MutableVolumeSet.class);
+    final HddsVolume hddsVolume = mock(HddsVolume.class);
+    when(hddsVolume.getDeletedContainerDir()).thenReturn(new File(""));
+
+    final ConfigurationSource conf = new OzoneConfiguration();
+    final ContainerMetrics metrics = ContainerMetrics.create(conf);
+    final AtomicInteger icrReceived = new AtomicInteger(0);
+    final long containerBytesUsed = 1024 * 1024;
+
+    // We're testing KeyValueHandler in this test, all the other objects are mocked
+    final KeyValueHandler kvHandler = new KeyValueHandler(conf,
+        datanodeId, containerSet, volumeSet, metrics,
+        c -> icrReceived.incrementAndGet(), new ContainerChecksumTreeManager(conf));
+    kvHandler.setClusterID(clusterId);
+
+    // Setup ContainerData and Container mocks
+    KeyValueContainerData containerData = mock(KeyValueContainerData.class);
+    when(containerData.getContainerID()).thenReturn(containerID);
+    when(containerData.getVolume()).thenReturn(hddsVolume);
+    when(containerData.getBytesUsed()).thenReturn(containerBytesUsed);
+    when(containerData.getState()).thenReturn(ContainerProtos.ContainerDataProto.State.CLOSED);
+    when(containerData.isOpen()).thenReturn(false);
+    when(containerData.getLayoutVersion()).thenReturn(ContainerLayoutVersion.FILE_PER_BLOCK);
+    when(containerData.getDbFile()).thenReturn(new File(tempDir.toFile(), "dummy.db"));
+    when(containerData.getContainerPath()).thenReturn(tempDir.toString());
+    when(containerData.getMetadataPath()).thenReturn(tempDir.toString());
+
+    KeyValueContainer container = mock(KeyValueContainer.class);
+    when(container.getContainerData()).thenReturn(containerData);
+    when(container.hasBlocks()).thenReturn(true);
+
+    containerSet.addContainer(container);
+    assertNotNull(containerSet.getContainer(containerID));
+
+    // This is the method we're testing. It should decrement used space in the volume when deleting this container
+    kvHandler.deleteContainer(container, true);
+    assertNull(containerSet.getContainer(containerID));
+
+    // Verify ICR was sent (once for delete)
+    assertEquals(1, icrReceived.get(), "ICR should be sent for delete");
+    verify(container, times(1)).delete();
+    // Verify decrementUsedSpace was called with the correct amount
+    verify(hddsVolume, times(1)).decrementUsedSpace(eq(containerBytesUsed));
+  }
+
   @ContainerLayoutTestInfo.ContainerTest
   public void testContainerChecksumInvocation(ContainerLayoutVersion layoutVersion) throws Exception {
     conf = new OzoneConfiguration();
@@ -810,60 +845,6 @@
       assertTrue(response.getMessage().contains(state.toString()), "Response message did not contain the container " +
           "state " + state);
     }
-=======
-  /**
-   * Tests that deleting a container decrements the cached used space of its volume.
-   */
-  @Test
-  public void testDeleteDecrementsVolumeUsedSpace() throws IOException {
-    final long containerID = 1;
-    final String clusterId = UUID.randomUUID().toString();
-    final String datanodeId = UUID.randomUUID().toString();
-    final ContainerSet containerSet = newContainerSet();
-    final MutableVolumeSet volumeSet = mock(MutableVolumeSet.class);
-    final HddsVolume hddsVolume = mock(HddsVolume.class);
-    when(hddsVolume.getDeletedContainerDir()).thenReturn(new File(""));
-
-    final ConfigurationSource conf = new OzoneConfiguration();
-    final ContainerMetrics metrics = ContainerMetrics.create(conf);
-    final AtomicInteger icrReceived = new AtomicInteger(0);
-    final long containerBytesUsed = 1024 * 1024;
-
-    // We're testing KeyValueHandler in this test, all the other objects are mocked
-    final KeyValueHandler kvHandler = new KeyValueHandler(conf,
-        datanodeId, containerSet, volumeSet, metrics,
-        c -> icrReceived.incrementAndGet());
-    kvHandler.setClusterID(clusterId);
-
-    // Setup ContainerData and Container mocks
-    KeyValueContainerData containerData = mock(KeyValueContainerData.class);
-    when(containerData.getContainerID()).thenReturn(containerID);
-    when(containerData.getVolume()).thenReturn(hddsVolume);
-    when(containerData.getBytesUsed()).thenReturn(containerBytesUsed);
-    when(containerData.getState()).thenReturn(ContainerProtos.ContainerDataProto.State.CLOSED);
-    when(containerData.isOpen()).thenReturn(false);
-    when(containerData.getLayoutVersion()).thenReturn(ContainerLayoutVersion.FILE_PER_BLOCK);
-    when(containerData.getDbFile()).thenReturn(new File(tempDir.toFile(), "dummy.db"));
-    when(containerData.getContainerPath()).thenReturn(tempDir.toString());
-    when(containerData.getMetadataPath()).thenReturn(tempDir.toString());
-
-    KeyValueContainer container = mock(KeyValueContainer.class);
-    when(container.getContainerData()).thenReturn(containerData);
-    when(container.hasBlocks()).thenReturn(true);
-
-    containerSet.addContainer(container);
-    assertNotNull(containerSet.getContainer(containerID));
-
-    // This is the method we're testing. It should decrement used space in the volume when deleting this container
-    kvHandler.deleteContainer(container, true);
-    assertNull(containerSet.getContainer(containerID));
-
-    // Verify ICR was sent (once for delete)
-    assertEquals(1, icrReceived.get(), "ICR should be sent for delete");
-    verify(container, times(1)).delete();
-    // Verify decrementUsedSpace was called with the correct amount
-    verify(hddsVolume, times(1)).decrementUsedSpace(eq(containerBytesUsed));
->>>>>>> 8ceb5c31
   }
 
   @Test

--- conflicted
+++ resolved
@@ -41,14 +41,9 @@
 import com.google.common.base.Preconditions;
 
 import static org.apache.hadoop.hdds.protocol.datanode.proto.ContainerProtos.Result.BCSID_MISMATCH;
-<<<<<<< HEAD
-import static org.apache.hadoop.hdds.protocol.datanode.proto.ContainerProtos.Result.UNKNOWN_BCSID;
 import static org.apache.hadoop.hdds.scm.ScmConfigKeys.OZONE_CHUNK_LIST_INCREMENTAL;
 import static org.apache.hadoop.hdds.scm.ScmConfigKeys.OZONE_CHUNK_LIST_INCREMENTAL_DEFAULT;
 
-=======
-import static org.apache.hadoop.hdds.protocol.datanode.proto.ContainerProtos.Result.NO_SUCH_BLOCK;
->>>>>>> 3e70cf41
 import org.slf4j.Logger;
 import org.slf4j.LoggerFactory;
 
@@ -225,7 +220,6 @@
   }
 
   @Override
-<<<<<<< HEAD
   public void finalizeBlock(Container container, BlockID blockId)
       throws IOException {
     Preconditions.checkNotNull(blockId, "blockId cannot " +
@@ -270,18 +264,8 @@
   }
 
   @Override
-  public BlockData getBlock(Container container, BlockID blockID)
-      throws IOException {
-    long bcsId = blockID.getBlockCommitSequenceId();
-    Preconditions.checkNotNull(blockID,
-        "BlockID cannot be null in GetBlock request");
-    Preconditions.checkNotNull(container,
-        "Container cannot be null");
-
-=======
   public BlockData getBlock(Container container, BlockID blockID) throws IOException {
     BlockUtils.verifyBCSId(container, blockID);
->>>>>>> 3e70cf41
     KeyValueContainerData containerData = (KeyValueContainerData) container
         .getContainerData();
     long bcsId = blockID.getBlockCommitSequenceId();

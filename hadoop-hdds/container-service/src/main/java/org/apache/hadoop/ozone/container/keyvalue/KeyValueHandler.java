--- conflicted
+++ resolved
@@ -142,11 +142,7 @@
 
 import org.apache.hadoop.ozone.container.common.interfaces.ScanResult;
 import static org.apache.hadoop.ozone.OzoneConsts.INCREMENTAL_CHUNK_LIST;
-<<<<<<< HEAD
-=======
 import static org.apache.hadoop.ozone.container.common.impl.ContainerLayoutVersion.DEFAULT_LAYOUT;
-import static org.apache.hadoop.ozone.container.common.interfaces.Container.ScanResult;
->>>>>>> 98c76540
 
 import org.apache.hadoop.util.Time;
 import org.apache.ratis.statemachine.StateMachine;
@@ -180,22 +176,20 @@
                          ContainerSet contSet,
                          VolumeSet volSet,
                          ContainerMetrics metrics,
-<<<<<<< HEAD
                          IncrementalReportSender<Container> icrSender,
                          ContainerChecksumTreeManager checksumManager) {
-=======
-                         IncrementalReportSender<Container> icrSender) {
-    this(config, datanodeId, contSet, volSet, metrics, icrSender, Clock.systemUTC());
-  }
-
+    this(config, datanodeId, contSet, volSet, metrics, icrSender, checksumManager, Clock.systemUTC());
+  }
+
+  @SuppressWarnings("checkstyle:ParameterNumber")
   public KeyValueHandler(ConfigurationSource config,
                          String datanodeId,
                          ContainerSet contSet,
                          VolumeSet volSet,
                          ContainerMetrics metrics,
                          IncrementalReportSender<Container> icrSender,
+                         ContainerChecksumTreeManager checksumManager,
                          Clock clock) {
->>>>>>> 98c76540
     super(config, datanodeId, contSet, volSet, metrics, icrSender);
     this.clock = clock;
     blockManager = new BlockManagerImpl(config);

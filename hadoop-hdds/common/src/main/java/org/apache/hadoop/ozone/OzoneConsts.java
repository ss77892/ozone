/*
 * Licensed to the Apache Software Foundation (ASF) under one
 * or more contributor license agreements.  See the NOTICE file
 * distributed with this work for additional information
 * regarding copyright ownership.  The ASF licenses this file
 * to you under the Apache License, Version 2.0 (the
 * "License"); you may not use this file except in compliance
 *  with the License.  You may obtain a copy of the License at
 *
 *      http://www.apache.org/licenses/LICENSE-2.0
 *
 *  Unless required by applicable law or agreed to in writing, software
 *  distributed under the License is distributed on an "AS IS" BASIS,
 *  WITHOUT WARRANTIES OR CONDITIONS OF ANY KIND, either express or implied.
 *  See the License for the specific language governing permissions and
 *  limitations under the License.
 */

package org.apache.hadoop.ozone;

import org.apache.hadoop.hdds.annotation.InterfaceAudience;
import org.apache.hadoop.security.UserGroupInformation;
import org.apache.ratis.thirdparty.io.grpc.Context;
import org.apache.ratis.thirdparty.io.grpc.Metadata;

import java.nio.charset.Charset;
import java.nio.charset.StandardCharsets;
import java.nio.file.Paths;
import java.util.regex.Pattern;

import static org.apache.ratis.thirdparty.io.grpc.Metadata.ASCII_STRING_MARSHALLER;

/**
 * Set of constants used in Ozone implementation.
 */
@InterfaceAudience.Private
public final class OzoneConsts {


  public static final String STORAGE_DIR = "scm";
  public static final String SCM_ID = "scmUuid";
  public static final String SCM_HA = "scmHA";
  public static final String CLUSTER_ID_PREFIX = "CID-";
  public static final String SCM_CERT_SERIAL_ID = "scmCertSerialId";
  public static final String PRIMARY_SCM_NODE_ID = "primaryScmNodeId";

  public static final String OZONE_SIMPLE_ROOT_USER = "root";
  public static final String OZONE_SIMPLE_HDFS_USER = "hdfs";

  public static final String STORAGE_ID = "storageID";
  public static final String DATANODE_UUID = "datanodeUuid";
  public static final String DATANODE_LAYOUT_VERSION_DIR = "dnlayoutversion";
  public static final String CLUSTER_ID = "clusterID";
  public static final String LAYOUTVERSION = "layOutVersion";
  public static final String CTIME = "ctime";
  /*
   * BucketName length is used for both buckets and volume lengths
   */
  public static final int OZONE_MIN_BUCKET_NAME_LENGTH = 3;
  public static final int OZONE_MAX_BUCKET_NAME_LENGTH = 63;

  public static final String OZONE_ACL_USER_TYPE = "user";
  public static final String OZONE_ACL_GROUP_TYPE = "group";
  public static final String OZONE_ACL_WORLD_TYPE = "world";
  public static final String OZONE_ACL_ANONYMOUS_TYPE = "anonymous";
  public static final String OZONE_ACL_IP_TYPE = "ip";

  public static final String OZONE_ACL_READ = "r";
  public static final String OZONE_ACL_WRITE = "w";
  public static final String OZONE_ACL_DELETE = "d";
  public static final String OZONE_ACL_LIST = "l";
  public static final String OZONE_ACL_ALL = "a";
  public static final String OZONE_ACL_NONE = "n";
  public static final String OZONE_ACL_CREATE = "c";
  public static final String OZONE_ACL_READ_ACL = "x";
  public static final String OZONE_ACL_WRITE_ACL = "y";


  public static final String OZONE_DATE_FORMAT =
      "EEE, dd MMM yyyy HH:mm:ss zzz";
  public static final String OZONE_TIME_ZONE = "GMT";

  public static final String OZONE_COMPONENT = "component";
  public static final String OZONE_FUNCTION  = "function";
  public static final String OZONE_RESOURCE = "resource";
  public static final String OZONE_USER = "user";
  public static final String OZONE_REQUEST = "request";

  // OM Http server endpoints
  public static final String OZONE_OM_SERVICE_LIST_HTTP_ENDPOINT =
      "/serviceList";
  public static final String OZONE_DB_CHECKPOINT_HTTP_ENDPOINT =
      "/dbCheckpoint";

  // Ozone File System scheme
  public static final String OZONE_URI_SCHEME = "o3fs";
  public static final String OZONE_OFS_URI_SCHEME = "ofs";

  public static final String OZONE_RPC_SCHEME = "o3";
  public static final String OZONE_HTTP_SCHEME = "http";
  public static final String OZONE_URI_DELIMITER = "/";
  public static final String OZONE_ROOT = OZONE_URI_DELIMITER;


  public static final String CONTAINER_EXTENSION = ".container";
  public static final String CONTAINER_META = ".meta";

  // Refer to {@link ContainerReader} for container storage layout on disk.
  public static final String CONTAINER_PREFIX  = "containers";
  public static final String CONTAINER_META_PATH = "metadata";
  public static final String CONTAINER_TEMPORARY_CHUNK_PREFIX = "tmp";
  public static final String CONTAINER_CHUNK_NAME_DELIMITER = ".";
  public static final String CONTAINER_ROOT_PREFIX = "repository";

  public static final String FILE_HASH = "SHA-256";
  public static final String MD5_HASH = "MD5";
  public static final String CHUNK_OVERWRITE = "OverWriteRequested";

  public static final int CHUNK_SIZE = 1 * 1024 * 1024; // 1 MB
  public static final long KB = 1024L;
  public static final long MB = KB * 1024L;
  public static final long GB = MB * 1024L;
  public static final long TB = GB * 1024L;

  /**
   * level DB names used by SCM and data nodes.
   */
  public static final String CONTAINER_DB_SUFFIX = "container.db";
  public static final String PIPELINE_DB_SUFFIX = "pipeline.db";
  public static final String CRL_DB_SUFFIX = "crl.db";
  public static final String DN_CONTAINER_DB = "-dn-" + CONTAINER_DB_SUFFIX;
  public static final String DN_CRL_DB = "dn-" + CRL_DB_SUFFIX;
  public static final String CRL_DB_DIRECTORY_NAME = "crl";
  public static final String OM_DB_NAME = "om.db";
  public static final String SCM_DB_NAME = "scm.db";
  public static final String OM_DB_BACKUP_PREFIX = "om.db.backup.";
  public static final String SCM_DB_BACKUP_PREFIX = "scm.db.backup.";

  public static final String STORAGE_DIR_CHUNKS = "chunks";
  public static final String OZONE_DB_CHECKPOINT_REQUEST_FLUSH =
      "flushBeforeCheckpoint";

  public static final String RANGER_OZONE_SERVICE_VERSION_KEY =
      "#RANGEROZONESERVICEVERSION";

  /**
   * Supports Bucket Versioning.
   */
  public enum Versioning {
    NOT_DEFINED, ENABLED, DISABLED;

    public static Versioning getVersioning(boolean versioning) {
      return versioning ? ENABLED : DISABLED;
    }
  }

  // Block ID prefixes used in datanode containers.
  public static final String DELETING_KEY_PREFIX = "#deleting#";

  // Metadata keys for datanode containers.
  public static final String DELETE_TRANSACTION_KEY = "#delTX";
  public static final String BLOCK_COMMIT_SEQUENCE_ID = "#BCSID";
  public static final String BLOCK_COUNT = "#BLOCKCOUNT";
  public static final String CONTAINER_BYTES_USED = "#BYTESUSED";
  public static final String PENDING_DELETE_BLOCK_COUNT =
      "#PENDINGDELETEBLOCKCOUNT";

  /**
   * OM LevelDB prefixes.
   *
   * OM DB stores metadata as KV pairs with certain prefixes,
   * prefix is used to improve the performance to get related
   * metadata.
   *
   * OM DB Schema:
   *  ----------------------------------------------------------
   *  |  KEY                                     |     VALUE   |
   *  ----------------------------------------------------------
   *  | $userName                                |  VolumeList |
   *  ----------------------------------------------------------
   *  | /#volumeName                             |  VolumeInfo |
   *  ----------------------------------------------------------
   *  | /#volumeName/#bucketName                 |  BucketInfo |
   *  ----------------------------------------------------------
   *  | /volumeName/bucketName/keyName           |  KeyInfo    |
   *  ----------------------------------------------------------
   *  | #deleting#/volumeName/bucketName/keyName |  KeyInfo    |
   *  ----------------------------------------------------------
   */

  public static final String OM_KEY_PREFIX = "/";
  public static final String OM_USER_PREFIX = "$";
  public static final String OM_S3_PREFIX = "S3:";
  public static final String OM_S3_VOLUME_PREFIX = "s3";
  public static final String OM_S3_SECRET = "S3Secret:";
  public static final String OM_PREFIX = "Prefix:";
  public static final String OM_TENANT = "Tenant:";

  /**
   *   Max chunk size limit.
   */
  public static final int OZONE_SCM_CHUNK_MAX_SIZE = 32 * 1024 * 1024;


  /**
   * Max OM Quota size of Long.MAX_VALUE.
   */
  public static final long MAX_QUOTA_IN_BYTES = Long.MAX_VALUE;

  /**
   * Quota RESET default is -1, which means quota is not set.
   */
  public static final long QUOTA_RESET = -1;
  public static final long OLD_QUOTA_DEFAULT = -2;

  /**
   * Quota Units.
   */
  public enum Units { TB, GB, MB, KB, B }

  /**
   * Max number of keys returned per list buckets operation.
   */
  public static final int MAX_LISTBUCKETS_SIZE  = 1024;

  /**
   * Max number of keys returned per list keys operation.
   */
  public static final int MAX_LISTKEYS_SIZE  = 1024;

  /**
   * Max number of volumes returned per list volumes operation.
   */
  public static final int MAX_LISTVOLUMES_SIZE = 1024;

  public static final int INVALID_PORT = -1;


  /**
   * Default SCM Datanode ID file name.
   */
  public static final String OZONE_SCM_DATANODE_ID_FILE_DEFAULT = "datanode.id";

  // The ServiceListJSONServlet context attribute where OzoneManager
  // instance gets stored.
  public static final String OM_CONTEXT_ATTRIBUTE = "ozone.om";

  public static final String SCM_CONTEXT_ATTRIBUTE = "ozone.scm";

  private OzoneConsts() {
    // Never Constructed
  }

  // YAML fields for .container files
  public static final String CONTAINER_ID = "containerID";
  public static final String CONTAINER_TYPE = "containerType";
  public static final String STATE = "state";
  public static final String METADATA = "metadata";
  public static final String MAX_SIZE = "maxSize";
  public static final String METADATA_PATH = "metadataPath";
  public static final String CHUNKS_PATH = "chunksPath";
  public static final String CONTAINER_DB_TYPE = "containerDBType";
  public static final String CHECKSUM = "checksum";
  public static final String DATA_SCAN_TIMESTAMP = "dataScanTimestamp";
  public static final String ORIGIN_PIPELINE_ID = "originPipelineId";
  public static final String ORIGIN_NODE_ID = "originNodeId";
  public static final String SCHEMA_VERSION = "schemaVersion";
  public static final String REPLICA_INDEX = "replicaIndex";

  // Supported .container datanode schema versions.
  // Since containers in older schema versions are currently not reformatted to
  // newer schema versions, a datanode may have containers with a mix of schema
  // versions, requiring this property to be tracked on a per container basis.
  // V1: All data in default column family.
  public static final String SCHEMA_V1 = "1";
  // V2: Metadata, block data, and delete transactions in their own
  // column families.
  public static final String SCHEMA_V2 = "2";

  public static final String[] SCHEMA_VERSIONS =
      new String[] {SCHEMA_V1, SCHEMA_V2};

  // Supported store types.
  public static final String OZONE = "ozone";
  public static final String S3 = "s3";

  // For OM Audit usage
  public static final String VOLUME = "volume";
  public static final String BUCKET = "bucket";
  public static final String KEY = "key";
  public static final String SRC_KEY = "srcKey";
  public static final String DST_KEY = "dstKey";
  public static final String USED_BYTES = "usedBytes";
  public static final String USED_NAMESPACE = "usedNamespace";
  public static final String QUOTA_IN_BYTES = "quotaInBytes";
  public static final String QUOTA_IN_NAMESPACE = "quotaInNamespace";
  public static final String OBJECT_ID = "objectID";
  public static final String UPDATE_ID = "updateID";
  public static final String CLIENT_ID = "clientID";
  public static final String OWNER = "owner";
  public static final String ADMIN = "admin";
  public static final String USERNAME = "username";
  public static final String PREV_KEY = "prevKey";
  public static final String START_KEY = "startKey";
  public static final String MAX_KEYS = "maxKeys";
  public static final String PREFIX = "prefix";
  public static final String KEY_PREFIX = "keyPrefix";
  public static final String ACL = "acl";
  public static final String ACLS = "acls";
  public static final String USER_ACL = "userAcl";
  public static final String ADD_ACLS = "addAcls";
  public static final String REMOVE_ACLS = "removeAcls";
  public static final String MAX_NUM_OF_BUCKETS = "maxNumOfBuckets";
  public static final String TO_KEY_NAME = "toKeyName";
  public static final String STORAGE_TYPE = "storageType";
  public static final String RESOURCE_TYPE = "resourceType";
  public static final String IS_VERSION_ENABLED = "isVersionEnabled";
  public static final String CREATION_TIME = "creationTime";
  public static final String MODIFICATION_TIME = "modificationTime";
  public static final String DATA_SIZE = "dataSize";
  public static final String REPLICATION_TYPE = "replicationType";
  public static final String REPLICATION_FACTOR = "replicationFactor";
  public static final String REPLICATION_CONFIG = "replicationConfig";
  public static final String KEY_LOCATION_INFO = "keyLocationInfo";
  public static final String MULTIPART_LIST = "multipartList";
  public static final String UPLOAD_ID = "uploadID";
  public static final String PART_NUMBER_MARKER = "partNumberMarker";
  public static final String MAX_PARTS = "maxParts";
  public static final String S3_BUCKET = "s3Bucket";
  public static final String S3_GETSECRET_USER = "S3GetSecretUser";
  public static final String S3_SETSECRET_USER = "S3SetSecretUser";
  public static final String S3_REVOKESECRET_USER = "S3RevokeSecretUser";
  public static final String RENAMED_KEYS_MAP = "renamedKeysMap";
  public static final String UNRENAMED_KEYS_MAP = "unRenamedKeysMap";
  public static final String MULTIPART_UPLOAD_PART_NUMBER = "partNumber";
  public static final String MULTIPART_UPLOAD_PART_NAME = "partName";
  public static final String BUCKET_ENCRYPTION_KEY = "bucketEncryptionKey";
  public static final String DELETED_KEYS_LIST = "deletedKeysList";
  public static final String UNDELETED_KEYS_LIST = "unDeletedKeysList";
  public static final String SOURCE_VOLUME = "sourceVolume";
  public static final String SOURCE_BUCKET = "sourceBucket";
  public static final String BUCKET_LAYOUT = "bucketLayout";
  public static final String TENANT = "tenant";
  public static final String USER_PREFIX = "userPrefix";

  // For multi-tenancy
  public static final String TENANT_ID_USERNAME_DELIMITER = "$";
  public static final String DEFAULT_TENANT_BUCKET_NAMESPACE_POLICY_SUFFIX =
      "-VolumeAccess";
  public static final String DEFAULT_TENANT_BUCKET_POLICY_SUFFIX =
      "-BucketAccess";
  // Predefined tenant roles
  // Tenant user role. All tenant users are assigned this role by default
  public static final String DEFAULT_TENANT_ROLE_USER_SUFFIX = "-UserRole";
  // Tenant admin role. All tenant admins are assigned this role
  public static final String DEFAULT_TENANT_ROLE_ADMIN_SUFFIX = "-AdminRole";

  // For OM metrics saving to a file
  public static final String OM_METRICS_FILE = "omMetrics";
  public static final String OM_METRICS_TEMP_FILE = OM_METRICS_FILE + ".tmp";

  // For Multipart upload
  public static final int OM_MULTIPART_MIN_SIZE = 5 * 1024 * 1024;

  // GRPC block token metadata header and context key
  public static final String OZONE_BLOCK_TOKEN = "blocktoken";
  public static final Context.Key<UserGroupInformation> UGI_CTX_KEY =
      Context.key("UGI");

  public static final Metadata.Key<String> OBT_METADATA_KEY =
      Metadata.Key.of(OZONE_BLOCK_TOKEN, ASCII_STRING_MARSHALLER);
  public static final Metadata.Key<String> USER_METADATA_KEY =
      Metadata.Key.of(OZONE_USER, ASCII_STRING_MARSHALLER);

  public static final String RPC_PORT = "RPC";

  // Default OMServiceID for OM Ratis servers to use as RaftGroupId
  public static final String OM_SERVICE_ID_DEFAULT = "omServiceIdDefault";
  public static final String OM_DEFAULT_NODE_ID = "om1";

  public static final String JAVA_TMP_DIR = "java.io.tmpdir";
  public static final String LOCALHOST = "localhost";


  public static final int S3_BUCKET_MIN_LENGTH = 3;
  public static final int S3_BUCKET_MAX_LENGTH = 64;

  public static final int S3_SECRET_KEY_MIN_LENGTH = 8;

  //GDPR
  public static final String GDPR_FLAG = "gdprEnabled";
  public static final String GDPR_ALGORITHM_NAME = "AES";
  public static final int GDPR_DEFAULT_RANDOM_SECRET_LENGTH = 16;
  public static final Charset GDPR_CHARSET = StandardCharsets.UTF_8;
  public static final String GDPR_LENGTH = "length";
  public static final String GDPR_SECRET = "secret";
  public static final String GDPR_ALGORITHM = "algorithm";

  /**
   * Block key name as illegal characters
   *
   * This regular expression is used to check if key name
   * contains illegal characters when creating/renaming key.
   *
   * Avoid the following characters in a key name:
   * "\", "{", "}", "^", "<", ">", "#", "|", "%", "`", "[", "]", "~", "?"
   * and Non-printable ASCII characters (128–255 decimal characters).
   * https://docs.aws.amazon.com/AmazonS3/latest/dev/UsingMetadata.html
   */
  public static final Pattern KEYNAME_ILLEGAL_CHARACTER_CHECK_REGEX  =
          Pattern.compile("^[^^{}<>^?%~#`\\[\\]\\|\\\\(\\x80-\\xff)]+$");

  public static final String FS_FILE_COPYING_TEMP_SUFFIX = "._COPYING_";

  // Transaction Info
  public static final String TRANSACTION_INFO_KEY = "#TRANSACTIONINFO";
  public static final String TRANSACTION_INFO_SPLIT_KEY = "#";

  public static final String PREPARE_MARKER_KEY = "#PREPAREDINFO";

  public static final String CONTAINER_DB_TYPE_ROCKSDB = "RocksDB";

  // SCM HA
  public static final String SCM_SERVICE_ID_DEFAULT = "scmServiceIdDefault";

  // SCM Ratis snapshot file to store the last applied index
  public static final String SCM_RATIS_SNAPSHOT_INDEX = "scmRatisSnapshotIndex";

  public static final String SCM_RATIS_SNAPSHOT_TERM = "scmRatisSnapshotTerm";
  // An on-disk transient marker file used when replacing DB with checkpoint
  public static final String DB_TRANSIENT_MARKER = "dbInconsistentMarker";

  // An on-disk marker file used to indicate that the OM is in prepare and
  // should remain prepared even after a restart.
  public static final String PREPARE_MARKER = "prepareMarker";

  // TODO : rename this to OZONE_RATIS_SNAPSHOT_DIR and use it in both
  // SCM and OM
  public static final String OM_RATIS_SNAPSHOT_DIR = "snapshot";
  public static final String SCM_RATIS_SNAPSHOT_DIR = "snapshot";

  public static final long DEFAULT_OM_UPDATE_ID = -1L;

  // SCM default service Id and node Id in non-HA where config is not defined
  // in non-HA style.
  public static final String SCM_DUMMY_NODEID = "scmNodeId";
  public static final String SCM_DUMMY_SERVICE_ID = "scmServiceId";

  // CRL Sequence Id
  public static final String CRL_SEQUENCE_ID_KEY = "CRL_SEQUENCE_ID";

  public static final String SCM_CA_PATH = "ca";
  public static final String SCM_CA_CERT_STORAGE_DIR = "scm";
  public static final String SCM_SUB_CA_PATH = "sub-ca";

  public static final String SCM_ROOT_CA_COMPONENT_NAME =
      Paths.get(SCM_CA_CERT_STORAGE_DIR, SCM_CA_PATH).toString();

  public static final String SCM_SUB_CA_PREFIX = "scm-sub@";
  public static final String SCM_ROOT_CA_PREFIX = "scm@";

  // Layout Version written into Meta Table ONLY during finalization.
  public static final String LAYOUT_VERSION_KEY = "#LAYOUTVERSION";

  // Kerberos constants
  public static final String KERBEROS_CONFIG_VALUE = "kerberos";
  public static final String HTTP_AUTH_TYPE_SUFFIX = "http.auth.type";
  public static final String OZONE_SECURITY_ENABLED_SECURE = "true";
  public static final String OZONE_HTTP_SECURITY_ENABLED_SECURE = "true";
  public static final String OZONE_HTTP_FILTER_INITIALIZERS_SECURE =
      "org.apache.hadoop.security.AuthenticationFilterInitializer";

  public static final String DELEGATION_TOKEN_KIND = "kind";
  public static final String DELEGATION_TOKEN_SERVICE = "service";
  public static final String DELEGATION_TOKEN_RENEWER = "renewer";

<<<<<<< HEAD
  public static final String OZONE_OM_RANGER_ADMIN_CREATE_USER_HTTP_ENDPOINT =
      "/service/xusers/secure/users";

  // Ideally we should use /addUsersAndGroups endpoint for add user to role,
  // but it always return 405 somehow.
  // https://ranger.apache.org/apidocs/resource_RoleREST.html
  // #resource_RoleREST_addUsersAndGroups_PUT
  public static final String OZONE_OM_RANGER_ADMIN_ROLE_ADD_USER_HTTP_ENDPOINT =
      "/service/roles/roles/";

  public static final String OZONE_OM_RANGER_ADMIN_GET_USER_HTTP_ENDPOINT =
      "/service/xusers/users/?name=";

  public static final String OZONE_OM_RANGER_ADMIN_DELETE_USER_HTTP_ENDPOINT =
      "/service/xusers/secure/users/id/";

  public static final String OZONE_OM_RANGER_ADMIN_CREATE_ROLE_HTTP_ENDPOINT =
      "/service/roles/roles";

  public static final String OZONE_OM_RANGER_ADMIN_GET_ROLE_HTTP_ENDPOINT =
      "/service/roles/roles/name/";

  public static final String OZONE_OM_RANGER_ADMIN_DELETE_GROUP_HTTP_ENDPOINT =
      "/service/xusers/secure/groups/id/";

  public static final String OZONE_OM_RANGER_ADMIN_DELETE_ROLE_HTTP_ENDPOINT =
      "/service/roles/roles/";

  public static final String OZONE_OM_RANGER_ADMIN_CREATE_POLICY_HTTP_ENDPOINT =
      "/service/public/v2/api/policy";

  public static final String OZONE_OM_RANGER_ADMIN_GET_POLICY_HTTP_ENDPOINT =
      "/service/public/v2/api/policy/?policyName=";

  public static final String OZONE_OM_RANGER_ADMIN_GET_POLICY_ID_HTTP_ENDPOINT =
      "/service/public/v2/api/policy/?policyId=";

  public static final String OZONE_OM_RANGER_ADMIN_DELETE_POLICY_HTTP_ENDPOINT =
      "/service/plugins/policies/";

  public static final String OZONE_OM_RANGER_OZONE_SERVICE_ENDPOINT =
      "/service/plugins/services/";

  public static final String OZONE_OM_RANGER_DOWNLOAD_ENDPOINT =
      "/service/plugins/secure/policies/download/cm_ozone" +
          "?supportsPolicyDeltas=true&lastKnownVersion=";

  public static final String OZONE_OM_RANGER_ALL_POLICIES_ENDPOINT =
      "/service/plugins/policies/service/";

  public static final String OZONE_TENANT_RANGER_POLICY_LABEL = "OzoneTenant";
=======
  // EC Constants
  public static final String BLOCK_GROUP_LEN_KEY_IN_PUT_BLOCK = "blockGroupLen";
>>>>>>> c01fc790
}<|MERGE_RESOLUTION|>--- conflicted
+++ resolved
@@ -474,7 +474,9 @@
   public static final String DELEGATION_TOKEN_SERVICE = "service";
   public static final String DELEGATION_TOKEN_RENEWER = "renewer";
 
-<<<<<<< HEAD
+  // EC Constants
+  public static final String BLOCK_GROUP_LEN_KEY_IN_PUT_BLOCK = "blockGroupLen";
+
   public static final String OZONE_OM_RANGER_ADMIN_CREATE_USER_HTTP_ENDPOINT =
       "/service/xusers/secure/users";
 
@@ -526,8 +528,4 @@
       "/service/plugins/policies/service/";
 
   public static final String OZONE_TENANT_RANGER_POLICY_LABEL = "OzoneTenant";
-=======
-  // EC Constants
-  public static final String BLOCK_GROUP_LEN_KEY_IN_PUT_BLOCK = "blockGroupLen";
->>>>>>> c01fc790
 }